--- conflicted
+++ resolved
@@ -11,19 +11,11 @@
 
 [workspace.dependencies]
 iai-callgrind = "0.3.1"
-<<<<<<< HEAD
 lambdaworks-crypto = { path = "./crypto", default-features = false }
 lambdaworks-gpu = { path = "./gpu" }
 lambdaworks-math = { path = "./math", default-features = false }
 stark-platinum-prover = { path = "./provers/stark" }
 cairo-platinum-prover = { path = "./provers/cairo" }
-=======
-lambdaworks-crypto = { path = "./crypto", version = "0.4.0" }
-lambdaworks-gpu = { path = "./gpu", version = "0.4.0" }
-lambdaworks-math = { path = "./math", version = "0.4.0" }
-stark-platinum-prover = { path = "./provers/stark", version = "0.4.0" }
-cairo-platinum-prover = { path = "./provers/cairo", version = "0.4.0" }
->>>>>>> 17f2c7cd
 
 [patch.crates-io]
 winter-air = { git = "https://github.com/lambdaclass/winterfell-for-lambdaworks.git", branch = "derive-clone-v6.4"}
