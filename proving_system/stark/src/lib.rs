--- conflicted
+++ resolved
@@ -234,13 +234,8 @@
             let trace_length = self.context().trace_length;
             let roots_of_unity_order = trace_length.trailing_zeros();
             let roots_of_unity = Self::Field::get_powers_of_primitive_root_coset(
-<<<<<<< HEAD
-                u64::try_from(roots_of_unity_order).unwrap(),
-                self.context().trace_length,
-=======
                 roots_of_unity_order as u64,
                 trace_length,
->>>>>>> 85efc08d
                 &FieldElement::<Self::Field>::one(),
             )
             .unwrap();
@@ -250,15 +245,8 @@
             for _ in 0..self.context().num_transition_constraints {
                 // X^(trace_length) - 1
                 let roots_of_unity_vanishing_polynomial =
-<<<<<<< HEAD
-                    Polynomial::new_monomial(
-                        FieldElement::<Self::Field>::one(),
-                        usize::try_from(roots_of_unity_order).unwrap(),
-                    ) - Polynomial::new_monomial(FieldElement::<Self::Field>::one(), 0);
-=======
                     Polynomial::new_monomial(FieldElement::<Self::Field>::one(), trace_length)
                         - Polynomial::new_monomial(FieldElement::<Self::Field>::one(), 0);
->>>>>>> 85efc08d
 
                 let mut exemptions_polynomial =
                     Polynomial::new_monomial(FieldElement::<Self::Field>::one(), 0);
@@ -316,13 +304,8 @@
             let trace_length = self.context().trace_length;
             let roots_of_unity_order = trace_length.trailing_zeros();
             let roots_of_unity = Self::Field::get_powers_of_primitive_root_coset(
-<<<<<<< HEAD
-                u64::try_from(roots_of_unity_order).unwrap(),
-                self.context().trace_length,
-=======
                 roots_of_unity_order as u64,
                 trace_length,
->>>>>>> 85efc08d
                 &FieldElement::<Self::Field>::one(),
             )
             .unwrap();
@@ -332,15 +315,8 @@
             for _ in 0..self.context().num_transition_constraints {
                 // X^(trace_length) - 1
                 let roots_of_unity_vanishing_polynomial =
-<<<<<<< HEAD
-                    Polynomial::new_monomial(
-                        FieldElement::<Self::Field>::one(),
-                        usize::try_from(roots_of_unity_order).unwrap(),
-                    ) - Polynomial::new_monomial(FieldElement::<Self::Field>::one(), 0);
-=======
                     Polynomial::new_monomial(FieldElement::<Self::Field>::one(), trace_length)
                         - Polynomial::new_monomial(FieldElement::<Self::Field>::one(), 0);
->>>>>>> 85efc08d
 
                 let mut exemptions_polynomial =
                     Polynomial::new_monomial(FieldElement::<Self::Field>::one(), 0);
