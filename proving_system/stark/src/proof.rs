--- conflicted
+++ resolved
@@ -1,17 +1,10 @@
-<<<<<<< HEAD
-use lambdaworks_math::field::{
-    element::FieldElement,
-    traits::{IsFFTField, IsField},
-};
-=======
 use lambdaworks_crypto::merkle_tree::proof::Proof;
-use lambdaworks_math::field::{element::FieldElement, traits::IsTwoAdicField};
->>>>>>> 71ceb85c
+use lambdaworks_math::field::{element::FieldElement, traits::IsFFTField};
 
 use crate::{air::frame::Frame, fri::fri_decommit::FriDecommitment};
 
 #[derive(Debug, Clone)]
-pub struct DeepConsistencyCheck<F: IsTwoAdicField> {
+pub struct DeepConsistencyCheck<F: IsFFTField> {
     pub lde_trace_merkle_roots: Vec<FieldElement<F>>,
     pub lde_trace_merkle_proofs: Vec<Proof<F>>,
     pub lde_trace_evaluations: Vec<FieldElement<F>>,
@@ -19,7 +12,7 @@
 }
 
 #[derive(Debug, Clone)]
-pub struct StarkQueryProof<F: IsTwoAdicField> {
+pub struct StarkQueryProof<F: IsFFTField> {
     pub fri_layers_merkle_roots: Vec<FieldElement<F>>,
     pub fri_decommitment: FriDecommitment<F>,
 }
