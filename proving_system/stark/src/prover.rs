--- conflicted
+++ resolved
@@ -60,10 +60,9 @@
     let lde_trace_evaluations = trace_polys
         .iter()
         .map(|poly| {
-            poly.evaluate_offset_fft(
+            let res = poly.evaluate_offset_fft(
                 &FieldElement::<F>::from(air.options().coset_offset),
                 air.options().blowup_factor as usize,
-<<<<<<< HEAD
             );
             dbg!(&res);
             // FIXME: This doesn't work, it should be handled better.
@@ -72,9 +71,6 @@
                 Err(FFTError::InvalidOrder(_)) => Ok(vec![FieldElement::<F>::zero(); 8]),
                 Err(_) => todo!(),
             }
-=======
-            )
->>>>>>> fa1dcdeb
         })
         .collect::<Result<Vec<Vec<FieldElement<F>>>, FFTError>>()
         .unwrap();
