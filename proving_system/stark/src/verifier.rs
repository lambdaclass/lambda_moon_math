use super::{
    air::{constraints::evaluator::ConstraintEvaluator, AIR},
    fri::fri_decommit::FriDecommitment,
    sample_z_ood,
};
<<<<<<< HEAD
use crate::{
    air::frame::Frame,
    proof::{DeepConsistencyCheck, StarkProof},
    transcript_to_field, transcript_to_usize,
};
=======
use crate::{fri::HASHER, proof::StarkProof, transcript_to_field, transcript_to_usize};
>>>>>>> 2045c8bd
#[cfg(not(feature = "test_fiat_shamir"))]
use lambdaworks_crypto::fiat_shamir::default_transcript::DefaultTranscript;
use lambdaworks_crypto::fiat_shamir::transcript::Transcript;
#[cfg(feature = "test_fiat_shamir")]
use lambdaworks_crypto::fiat_shamir::transcript::Transcript;
use lambdaworks_fft::roots_of_unity::get_powers_of_primitive_root_coset;
use lambdaworks_math::{
    field::{
        element::FieldElement,
        traits::{IsField, IsTwoAdicField},
    },
    helpers,
    polynomial::Polynomial,
    traits::ByteConversion,
};

struct QueryVerificationArgs<'a, F: IsTwoAdicField, A: AIR<Field = F>> {
    air: &'a A,
    fri_layers_merkle_roots: &'a [FieldElement<F>],
    trace_term_coeffs: &'a [Vec<FieldElement<F>>],
    gamma_even: &'a FieldElement<F>,
    gamma_odd: &'a FieldElement<F>,
    beta_list: &'a [FieldElement<F>],
    q_i: usize,
    fri_decommitment: &'a FriDecommitment<F>,
    root_order: u32,
    lde_root_order: u32,
    lde_roots_of_unity_coset: &'a [FieldElement<F>],
    ood_evaluation_point: &'a FieldElement<F>,
    trace_poly_ood_evaluations: &'a Frame<F>,
    composition_poly_d_evaluations: &'a Vec<FieldElement<F>>,
    composition_poly_ood_evaluations: &'a Vec<FieldElement<F>>,
    deep_consistency_check: &'a DeepConsistencyCheck<F>,
}

struct DeepCompositionPolyArgs<'a, F: IsTwoAdicField> {
    primitive_root: &'a FieldElement<F>,
    trace_term_coeffs: &'a [Vec<FieldElement<F>>],
    gamma_even: &'a FieldElement<F>,
    gamma_odd: &'a FieldElement<F>,
    d_evaluation_point: &'a FieldElement<F>,
    ood_evaluation_point: &'a FieldElement<F>,
    lde_trace_evaluations: &'a [FieldElement<F>],
    trace_poly_ood_evaluations: &'a Frame<F>,
    composition_poly_d_evaluations: &'a [FieldElement<F>],
    composition_poly_ood_evaluations: &'a [FieldElement<F>],
}

pub fn verify<F: IsTwoAdicField, A: AIR<Field = F>>(proof: &StarkProof<F>, air: &A) -> bool
where
    FieldElement<F>: ByteConversion,
{
    #[cfg(not(feature = "test_fiat_shamir"))]
    let transcript = &mut DefaultTranscript::new();
    #[cfg(feature = "test_fiat_shamir")]
    let transcript = &mut TestTranscript::new();

    // BEGIN TRACE <-> Composition poly consistency evaluation check

    let trace_poly_ood_evaluations = &proof.trace_ood_frame_evaluations;

    // These are H_1(z^2) and H_2(z^2)
    let composition_poly_ood_evaluations = &proof.composition_poly_ood_evaluations;

    let root_order = air.context().trace_length.trailing_zeros();
    let trace_primitive_root = F::get_primitive_root_of_unity(root_order as u64).unwrap();

    let trace_roots_of_unity = get_powers_of_primitive_root_coset(
        root_order as u64,
        air.context().trace_length,
        &FieldElement::<F>::one(),
    )
    .unwrap();

    let boundary_constraints = air.boundary_constraints();

    let n_trace_cols = air.context().trace_columns;

    let boundary_constraint_domains =
        boundary_constraints.generate_roots_of_unity(&trace_primitive_root, n_trace_cols);
    let values = boundary_constraints.values(n_trace_cols);

    let lde_root_order =
        (air.context().trace_length * air.options().blowup_factor as usize).trailing_zeros();
    let lde_roots_of_unity_coset = get_powers_of_primitive_root_coset(
        lde_root_order as u64,
        air.context().trace_length * air.options().blowup_factor as usize,
        &FieldElement::<F>::from(air.options().coset_offset),
    )
    .unwrap();

    // Fiat-Shamir
    // we have to make sure that the result is not either
    // a root of unity or an element of the lde coset.
    let z = sample_z_ood(&lde_roots_of_unity_coset, &trace_roots_of_unity, transcript);

    let boundary_coeffs: Vec<(FieldElement<F>, FieldElement<F>)> = (0..n_trace_cols)
        .map(|_| {
            (
                transcript_to_field(transcript),
                transcript_to_field(transcript),
            )
        })
        .collect();

    let transition_coeffs: Vec<(FieldElement<F>, FieldElement<F>)> =
        (0..air.context().num_transition_constraints)
            .map(|_| {
                (
                    transcript_to_field(transcript),
                    transcript_to_field(transcript),
                )
            })
            .collect();

    // Following naming conventions from https://www.notamonadtutorial.com/diving-deep-fri/
    let mut boundary_c_i_evaluations = Vec::with_capacity(n_trace_cols);
    let mut boundary_quotient_degrees = Vec::with_capacity(n_trace_cols);

    for trace_idx in 0..n_trace_cols {
        let trace_evaluation = &trace_poly_ood_evaluations.get_row(0)[trace_idx];
        let boundary_constraints_domain = boundary_constraint_domains[trace_idx].clone();
        let boundary_interpolating_polynomial =
            &Polynomial::interpolate(&boundary_constraints_domain, &values[trace_idx]);

        let boundary_zerofier =
            boundary_constraints.compute_zerofier(&trace_primitive_root, trace_idx);

        let boundary_quotient_ood_evaluation = (trace_evaluation
            - boundary_interpolating_polynomial.evaluate(&z))
            / boundary_zerofier.evaluate(&z);

        let boundary_quotient_degree = air.context().trace_length - boundary_zerofier.degree() - 1;

        boundary_c_i_evaluations.push(boundary_quotient_ood_evaluation);
        boundary_quotient_degrees.push(boundary_quotient_degree);
    }

    // TODO: Get trace polys degrees in a better way. The degree may not be trace_length - 1 in some
    // special cases.
    let transition_divisors = air.transition_divisors();

    let transition_quotients_max_degree = transition_divisors
        .iter()
        .zip(air.context().transition_degrees())
        .map(|(div, degree)| (air.context().trace_length - 1) * degree - div.degree())
        .max()
        .unwrap();

    let boundary_quotients_max_degree = boundary_quotient_degrees.iter().max().unwrap();

    let max_degree = std::cmp::max(
        transition_quotients_max_degree,
        *boundary_quotients_max_degree,
    );
    let max_degree_power_of_two = helpers::next_power_of_two(max_degree as u64);

    let boundary_quotient_ood_evaluations: Vec<FieldElement<F>> = boundary_c_i_evaluations
        .iter()
        .zip(boundary_quotient_degrees)
        .zip(boundary_coeffs)
        .map(|((poly_eval, poly_degree), (alpha, beta))| {
            poly_eval * (&alpha * z.pow(max_degree_power_of_two - poly_degree as u64) + &beta)
        })
        .collect();

    let boundary_quotient_ood_evaluation = boundary_quotient_ood_evaluations
        .iter()
        .fold(FieldElement::<F>::zero(), |acc, x| acc + x);

    let transition_ood_frame_evaluations = air.compute_transition(trace_poly_ood_evaluations);

    let transition_c_i_evaluations =
        ConstraintEvaluator::compute_constraint_composition_poly_evaluations(
            air,
            &transition_ood_frame_evaluations,
            &transition_coeffs,
            max_degree_power_of_two,
            &z,
        );

    let composition_poly_ood_evaluation = &boundary_quotient_ood_evaluation
        + transition_c_i_evaluations
            .iter()
            .fold(FieldElement::<F>::zero(), |acc, evaluation| {
                acc + evaluation
            });

    let composition_poly_claimed_ood_evaluation =
        &composition_poly_ood_evaluations[0] + &z * &composition_poly_ood_evaluations[1];

    if composition_poly_claimed_ood_evaluation != composition_poly_ood_evaluation {
        return false;
    }

    // // END TRACE <-> Composition poly consistency evaluation check

    let lde_root_order =
        (air.context().trace_length * air.options().blowup_factor as usize).trailing_zeros();

    // Get the number of trace terms the DEEP composition poly will have.
    // One coefficient will be sampled for each of them.
    // TODO: try remove this, call transcript inside for and move gamma declarations
    let trace_term_coeffs = &(0..trace_poly_ood_evaluations.num_columns())
        .map(|_| {
            (0..trace_poly_ood_evaluations.num_rows())
                .map(|_| transcript_to_field(transcript))
                .collect()
        })
        .collect::<Vec<Vec<FieldElement<F>>>>();

    // Get coefficients for even and odd terms of the composition polynomial H(x)
    let gamma_even = &transcript_to_field::<F, _>(transcript);
    let gamma_odd = &transcript_to_field::<F, _>(transcript);

    // construct vector of betas
    let mut beta_list = Vec::new();
    let count_betas = proof.fri_layers_merkle_roots.len() - 1;

    for (i, merkle_roots) in proof.fri_layers_merkle_roots.iter().enumerate() {
        let root = merkle_roots.clone();
        let root_bytes = root.to_bytes_be();
        transcript.append(&root_bytes);

        if i < count_betas {
            let beta = transcript_to_field(transcript);
            beta_list.push(beta);
        }
    }

    let mut result = true;
    for proof_i in &proof.query_list {
        let last_evaluation = &proof_i.fri_decommitment.last_layer_evaluation;
        let last_evaluation_bytes = last_evaluation.to_bytes_be();
        transcript.append(&last_evaluation_bytes);

        let q_i = transcript_to_usize(transcript) % (2_usize.pow(lde_root_order));
        transcript.append(&q_i.to_be_bytes());

        let fri_decommitment = &proof_i.fri_decommitment;
        let deep_consistency_check = &proof_i.deep_consistency_check;

        let query_verification_args = &mut QueryVerificationArgs {
            air,
            fri_layers_merkle_roots: &proof.fri_layers_merkle_roots,
            trace_term_coeffs,
            gamma_even,
            gamma_odd,
            beta_list: &beta_list,
            q_i,
            fri_decommitment,
            root_order,
            lde_root_order,
            lde_roots_of_unity_coset: &lde_roots_of_unity_coset,
            ood_evaluation_point: &z,
            trace_poly_ood_evaluations,
            composition_poly_d_evaluations: &deep_consistency_check.composition_poly_evaluations,
            composition_poly_ood_evaluations,
            deep_consistency_check,
        };

        // this is done in constant time
        result &= verify_query(query_verification_args);
    }
    result
}

<<<<<<< HEAD
fn verify_query<F: IsField + IsTwoAdicField, A: AIR<Field = F>>(
    args: &mut QueryVerificationArgs<'_, F, A>,
) -> bool {
    let primitive_root = &F::get_primitive_root_of_unity(args.root_order as u64).unwrap();
    let mut lde_primitive_root =
        F::get_primitive_root_of_unity(args.lde_root_order as u64).unwrap();
    let mut offset = FieldElement::<F>::from(args.air.options().coset_offset);

    let d_evaluation_point = &args.lde_roots_of_unity_coset[args.q_i];
    let deep_composition_poly_args = &mut DeepCompositionPolyArgs {
        primitive_root,
        trace_term_coeffs: args.trace_term_coeffs,
        gamma_even: args.gamma_even,
        gamma_odd: args.gamma_odd,
        d_evaluation_point,
        ood_evaluation_point: args.ood_evaluation_point,
        lde_trace_evaluations: &args.deep_consistency_check.lde_trace_evaluations,
        trace_poly_ood_evaluations: args.trace_poly_ood_evaluations,
        composition_poly_d_evaluations: args.composition_poly_d_evaluations,
        composition_poly_ood_evaluations: args.composition_poly_ood_evaluations,
    };

    let deep_poly_evaluation = &evaluate_deep_composition_poly(deep_composition_poly_args);
    let deep_poly_claimed_evaluation = &args.fri_decommitment.layer_evaluations[0].0;

    if deep_poly_claimed_evaluation != deep_poly_evaluation {
        println!("DEEP CHECK FAILED");
        return false;
    }
=======
pub fn verify_query<F: IsField + IsTwoAdicField>(
    fri_layers_merkle_roots: &[FieldElement<F>],
    beta_list: &[FieldElement<F>],
    q_i: usize,
    fri_decommitment: &FriDecommitment<F>,
    lde_root_order: u32,
    coset_offset: u64,
) -> bool
where
    FieldElement<F>: ByteConversion,
{
    let mut lde_primitive_root = F::get_primitive_root_of_unity(lde_root_order as u64).unwrap();
    let mut offset = FieldElement::<F>::from(coset_offset);
>>>>>>> 2045c8bd

    // For each fri layer merkle proof check:
    // That each merkle path verifies

    // Sample beta with fiat shamir
    // Compute v = [P_i(z_i) + P_i(-z_i)] / 2 + beta * [P_i(z_i) - P_i(-z_i)] / (2 * z_i)
    // Where P_i is the folded polynomial of the i-th fiat shamir round
    // z_i is obtained from the first z (that was derived through fiat-shamir) through a known calculation
    // The calculation is, given the index, index % length_of_evaluation_domain

    // Check that v = P_{i+1}(z_i)

    // For each (merkle_root, merkle_auth_path) / fold
    // With the auth path containining the element that the
    // path proves it's existance
    for (
        index,
        (
            layer_number,
            (
                fri_layer_merkle_root,
                (
                    (fri_layer_auth_path, fri_layer_auth_path_symmetric),
                    (auth_path_evaluation, auth_path_evaluation_symmetric),
                ),
            ),
        ),
    ) in args
        .fri_layers_merkle_roots
        .iter()
        .zip(
            args.fri_decommitment
                .layer_merkle_paths
                .iter()
                .zip(args.fri_decommitment.layer_evaluations.iter()),
        )
        .enumerate()
        // Since we always derive the current layer from the previous layer
        // We start with the second one, skipping the first, so previous is layer is the first one
        .skip(1)
        .enumerate()
    {
        // This is the current layer's evaluation domain length. We need it to know what the decommitment index for the current
        // layer is, so we can check the merkle paths at the right index.
        let current_layer_domain_length = 2_u64.pow(args.lde_root_order) as usize >> layer_number;

        let layer_evaluation_index = args.q_i % current_layer_domain_length;

        if !fri_layer_auth_path.verify(
            fri_layer_merkle_root,
            layer_evaluation_index,
            auth_path_evaluation,
            &HASHER,
        ) {
            return false;
        }

        let layer_evaluation_index_symmetric =
<<<<<<< HEAD
            (args.q_i + current_layer_domain_length) % current_layer_domain_length;
=======
            (q_i + current_layer_domain_length / 2) % current_layer_domain_length;
>>>>>>> 2045c8bd

        if !fri_layer_auth_path_symmetric.verify(
            fri_layer_merkle_root,
            layer_evaluation_index_symmetric,
            auth_path_evaluation_symmetric,
            &HASHER,
        ) {
            return false;
        }

        let beta = args.beta_list[index].clone();

        let (previous_auth_path_evaluation, previous_path_evaluation_symmetric) = args
            .fri_decommitment
            .layer_evaluations
            .get(layer_number - 1)
            // TODO: Check at the start of the FRI operation
            // if layer_merkle_paths has the right amount of elements
            .unwrap();

        // evaluation point = offset * w ^ i in the Stark literature
        let evaluation_point = &offset * lde_primitive_root.pow(args.q_i);

        // v is the calculated element for the
        // co linearity check
        let two = &FieldElement::<F>::from(2);
        let v = (previous_auth_path_evaluation + previous_path_evaluation_symmetric) / two
            + &beta * (previous_auth_path_evaluation - previous_path_evaluation_symmetric)
                / (two * evaluation_point);

        lde_primitive_root = lde_primitive_root.pow(2_usize);
        offset = offset.pow(2_usize);

        if v != *auth_path_evaluation {
            return false;
        }

        // On the last iteration, also check the provided last evaluation point.
        if layer_number == args.fri_layers_merkle_roots.len() - 1 {
            let last_evaluation_point = &offset * lde_primitive_root.pow(args.q_i);

            let last_v = (auth_path_evaluation + auth_path_evaluation_symmetric) / two
                + &beta * (auth_path_evaluation - auth_path_evaluation_symmetric)
                    / (two * &last_evaluation_point);

            if last_v != args.fri_decommitment.last_layer_evaluation {
                return false;
            }
        }
    }

    true
}

fn evaluate_deep_composition_poly<F: IsTwoAdicField>(
    args: &mut DeepCompositionPolyArgs<F>,
) -> FieldElement<F> {
    let mut trace_terms = FieldElement::zero();

    for (col_idx, coeff_row) in
        (0..args.trace_poly_ood_evaluations.num_columns()).zip(args.trace_term_coeffs)
    {
        for (row_idx, coeff) in (0..args.trace_poly_ood_evaluations.num_rows()).zip(coeff_row) {
            let poly_evaluation = (args.lde_trace_evaluations[col_idx].clone()
                - args.trace_poly_ood_evaluations.get_row(row_idx)[col_idx].clone())
                / (args.d_evaluation_point
                    - args.ood_evaluation_point * args.primitive_root.pow(row_idx as u64));

            trace_terms += poly_evaluation * coeff.clone();
        }
    }

    let even_composition_poly_evaluation = (&args.composition_poly_d_evaluations[0]
        - &args.composition_poly_ood_evaluations[0])
        / (args.d_evaluation_point - args.ood_evaluation_point);

    let odd_composition_poly_evaluation = (&args.composition_poly_d_evaluations[1]
        - &args.composition_poly_ood_evaluations[1])
        / (args.d_evaluation_point - args.ood_evaluation_point);

    trace_terms
        + even_composition_poly_evaluation * args.gamma_even
        + odd_composition_poly_evaluation * args.gamma_odd
}<|MERGE_RESOLUTION|>--- conflicted
+++ resolved
@@ -3,15 +3,12 @@
     fri::fri_decommit::FriDecommitment,
     sample_z_ood,
 };
-<<<<<<< HEAD
 use crate::{
     air::frame::Frame,
+    fri::HASHER,
     proof::{DeepConsistencyCheck, StarkProof},
     transcript_to_field, transcript_to_usize,
 };
-=======
-use crate::{fri::HASHER, proof::StarkProof, transcript_to_field, transcript_to_usize};
->>>>>>> 2045c8bd
 #[cfg(not(feature = "test_fiat_shamir"))]
 use lambdaworks_crypto::fiat_shamir::default_transcript::DefaultTranscript;
 use lambdaworks_crypto::fiat_shamir::transcript::Transcript;
@@ -279,10 +276,12 @@
     result
 }
 
-<<<<<<< HEAD
 fn verify_query<F: IsField + IsTwoAdicField, A: AIR<Field = F>>(
     args: &mut QueryVerificationArgs<'_, F, A>,
-) -> bool {
+) -> bool
+where
+    FieldElement<F>: ByteConversion,
+{
     let primitive_root = &F::get_primitive_root_of_unity(args.root_order as u64).unwrap();
     let mut lde_primitive_root =
         F::get_primitive_root_of_unity(args.lde_root_order as u64).unwrap();
@@ -309,21 +308,6 @@
         println!("DEEP CHECK FAILED");
         return false;
     }
-=======
-pub fn verify_query<F: IsField + IsTwoAdicField>(
-    fri_layers_merkle_roots: &[FieldElement<F>],
-    beta_list: &[FieldElement<F>],
-    q_i: usize,
-    fri_decommitment: &FriDecommitment<F>,
-    lde_root_order: u32,
-    coset_offset: u64,
-) -> bool
-where
-    FieldElement<F>: ByteConversion,
-{
-    let mut lde_primitive_root = F::get_primitive_root_of_unity(lde_root_order as u64).unwrap();
-    let mut offset = FieldElement::<F>::from(coset_offset);
->>>>>>> 2045c8bd
 
     // For each fri layer merkle proof check:
     // That each merkle path verifies
@@ -382,11 +366,7 @@
         }
 
         let layer_evaluation_index_symmetric =
-<<<<<<< HEAD
-            (args.q_i + current_layer_domain_length) % current_layer_domain_length;
-=======
-            (q_i + current_layer_domain_length / 2) % current_layer_domain_length;
->>>>>>> 2045c8bd
+            (args.q_i + current_layer_domain_length / 2) % current_layer_domain_length;
 
         if !fri_layer_auth_path_symmetric.verify(
             fri_layer_merkle_root,
