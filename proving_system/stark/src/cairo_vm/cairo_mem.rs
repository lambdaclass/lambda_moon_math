--- conflicted
+++ resolved
@@ -16,11 +16,8 @@
         Self { data }
     }
 
-<<<<<<< HEAD
-=======
     /// Given a memory address, gets the value stored in it if
     /// the address exists.
->>>>>>> fa1dcdeb
     pub fn get(&self, addr: &u64) -> Option<&FE> {
         self.data.get(addr)
     }
