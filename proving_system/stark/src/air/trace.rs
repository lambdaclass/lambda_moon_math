use crate::air::frame::Frame;
use crate::air::AIR;
use lambdaworks_fft::errors::FFTError;
use lambdaworks_fft::polynomial::FFTPoly;
use lambdaworks_math::{
    field::{element::FieldElement, traits::IsTwoAdicField},
    polynomial::Polynomial,
};
<<<<<<< HEAD

#[derive(Clone, Default, Debug, PartialEq, Eq)]
pub struct TraceTable<F: IsTwoAdicField> {
    /// `table` is column oriented trace element description
=======
use log::{error, info};

#[derive(Clone, Default, Debug, PartialEq, Eq)]
pub struct TraceTable<F: IsTwoAdicField> {
    /// `table` is row-major trace element description
>>>>>>> fa1dcdeb
    pub table: Vec<FieldElement<F>>,
    pub n_cols: usize,
}

impl<F: IsTwoAdicField> TraceTable<F> {
    pub fn new_from_cols(cols: &[Vec<FieldElement<F>>]) -> Self {
        let n_cols = cols.len();

        let n_rows = cols[0].len();
        // dbg!(&n_rows);

        let mut table = Vec::with_capacity(n_cols * n_rows);

        for row_idx in 0..n_rows {
            for col in cols {
                table.push(col[row_idx].clone());
            }
        }
        Self { table, n_cols }
    }

    pub fn n_rows(&self) -> usize {
        self.table.len() / self.n_cols
    }

    pub fn rows(&self) -> Vec<Vec<FieldElement<F>>> {
        let n_rows = self.n_rows();
        (0..n_rows)
            .map(|row_idx| {
                self.table[(row_idx * self.n_cols)..(row_idx * self.n_cols + self.n_cols)].to_vec()
            })
            .collect()
    }

    pub fn get_row(&self, row_idx: usize) -> &[FieldElement<F>] {
        let row_offset = row_idx * self.n_cols;
        &self.table[row_offset..row_offset + self.n_cols]
    }

    pub fn cols(&self) -> Vec<Vec<FieldElement<F>>> {
        let n_rows = self.n_rows();
        (0..self.n_cols)
            .map(|col_idx| {
                (0..n_rows)
                    .map(|row_idx| self.table[row_idx * self.n_cols + col_idx].clone())
                    .collect()
            })
            .collect()
    }

    pub fn get(&self, step: usize, col: usize) -> FieldElement<F> {
        let idx = step * self.n_cols + col;
        self.table[idx].clone()
    }

    pub fn compute_trace_polys(&self) -> Vec<Polynomial<FieldElement<F>>> {
        self.cols()
            .iter()
            .map(|col| Polynomial::interpolate_fft(col))
            .collect::<Result<Vec<Polynomial<FieldElement<F>>>, FFTError>>()
            .unwrap()
    }

<<<<<<< HEAD
    pub fn get(&self, register: usize, on_step: usize) -> FieldElement<F> {
        self.get_row(on_step)[register].clone()
=======
    /// Validates that the trace is valid with respect to the supplied AIR constraints
    pub fn validate<A: AIR<Field = F>>(&self, air: &A) {
        info!("Starting constraints validation over trace...");

        // --------- VALIDATE BOUNDARY CONSTRAINTS ------------
        air.boundary_constraints()
            .constraints
            .iter()
            .for_each(|constraint| {
                let col = constraint.col;
                let step = constraint.step;
                let boundary_value = constraint.value.clone();
                let trace_value = self.get(step, col);

                if boundary_value != trace_value {
                    error!("Boundary constraint inconsistency - Expected value {:?} in step {} and column {}, found: {:?}", boundary_value, step, col, trace_value);
                }
            });

        // --------- VALIDATE TRANSITION CONSTRAINTS -----------
        let n_transition_constraints = air.context().num_transition_constraints();
        let transition_exemptions = air.context().transition_exemptions;

        let exemption_steps: Vec<usize> = vec![self.n_rows(); n_transition_constraints]
            .iter()
            .zip(transition_exemptions)
            .map(|(trace_steps, exemptions)| trace_steps - exemptions)
            .collect();

        // Iterate over trace and compute transitions
        for step in 0..self.n_rows() {
            let frame = Frame::read_from_trace(self, step, 1, &air.context().transition_offsets);

            let evaluations = air.compute_transition(&frame);
            // Iterate over each transition evaluation. When the evaluated step is not from
            // the exemption steps corresponding to the transition, it should have zero as a
            // result
            evaluations.iter().enumerate().for_each(|(i, eval)| {
                if step < exemption_steps[i] && eval != &FieldElement::<F>::zero() {
                    error!("Inconsistent evaluation of transition {} in step {} - expected 0, got {:?}", i, step, eval);
                }
            })
        }
        info!("Constraints validation check ended");
>>>>>>> fa1dcdeb
    }
}

#[cfg(test)]
mod test {
    use super::TraceTable;
    use lambdaworks_math::field::{element::FieldElement, fields::u64_prime_field::F17};

    #[test]
    fn test_cols() {
        type F = FieldElement<F17>;

        let col_1 = vec![F::from(1), F::from(2), F::from(5), F::from(13)];
        let col_2 = vec![F::from(1), F::from(3), F::from(8), F::from(21)];

        let trace_table = TraceTable::new_from_cols(&[col_1.clone(), col_2.clone()]);
        let res_cols = trace_table.cols();

        assert_eq!(res_cols, vec![col_1, col_2]);
    }
}<|MERGE_RESOLUTION|>--- conflicted
+++ resolved
@@ -6,18 +6,11 @@
     field::{element::FieldElement, traits::IsTwoAdicField},
     polynomial::Polynomial,
 };
-<<<<<<< HEAD
-
-#[derive(Clone, Default, Debug, PartialEq, Eq)]
-pub struct TraceTable<F: IsTwoAdicField> {
-    /// `table` is column oriented trace element description
-=======
 use log::{error, info};
 
 #[derive(Clone, Default, Debug, PartialEq, Eq)]
 pub struct TraceTable<F: IsTwoAdicField> {
     /// `table` is row-major trace element description
->>>>>>> fa1dcdeb
     pub table: Vec<FieldElement<F>>,
     pub n_cols: usize,
 }
@@ -81,10 +74,10 @@
             .unwrap()
     }
 
-<<<<<<< HEAD
     pub fn get(&self, register: usize, on_step: usize) -> FieldElement<F> {
         self.get_row(on_step)[register].clone()
-=======
+    }
+
     /// Validates that the trace is valid with respect to the supplied AIR constraints
     pub fn validate<A: AIR<Field = F>>(&self, air: &A) {
         info!("Starting constraints validation over trace...");
@@ -129,7 +122,6 @@
             })
         }
         info!("Constraints validation check ended");
->>>>>>> fa1dcdeb
     }
 }
 
