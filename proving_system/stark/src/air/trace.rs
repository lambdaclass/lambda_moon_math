use crate::air::frame::Frame;
use crate::air::AIR;
use lambdaworks_fft::errors::FFTError;
use lambdaworks_fft::polynomial::FFTPoly;
use lambdaworks_math::{
    field::{element::FieldElement, traits::IsFFTField},
    polynomial::Polynomial,
};
use log::{error, info};

#[derive(Clone, Default, Debug, PartialEq, Eq)]
pub struct TraceTable<F: IsFFTField> {
    /// `table` is row-major trace element description
    pub table: Vec<FieldElement<F>>,
    pub n_cols: usize,
    pub aux_segments_layout: Option<Vec<usize>>,
}

impl<F: IsFFTField> TraceTable<F> {
<<<<<<< HEAD
    pub fn new_from_cols(
        cols: &[Vec<FieldElement<F>>],
        aux_segments_layout: Option<Vec<usize>>,
    ) -> Self {
=======
    pub fn new_from_cols(cols: &[Vec<FieldElement<F>>]) -> Self {
>>>>>>> df9e07f0
        let n_rows = cols[0].len();
        debug_assert!(cols.iter().all(|c| c.len() == n_rows));

        let n_cols = cols.len();

        let mut table = Vec::with_capacity(n_cols * n_rows);

        for row_idx in 0..n_rows {
            for col in cols {
                table.push(col[row_idx].clone());
            }
        }
        Self {
            table,
            n_cols,
            aux_segments_layout,
        }
    }

    pub fn n_rows(&self) -> usize {
        self.table.len() / self.n_cols
    }

    pub fn rows(&self) -> Vec<Vec<FieldElement<F>>> {
        let n_rows = self.n_rows();
        (0..n_rows)
            .map(|row_idx| {
                self.table[(row_idx * self.n_cols)..(row_idx * self.n_cols + self.n_cols)].to_vec()
            })
            .collect()
    }

    pub fn get_row(&self, row_idx: usize) -> &[FieldElement<F>] {
        let row_offset = row_idx * self.n_cols;
        &self.table[row_offset..row_offset + self.n_cols]
    }

    pub fn cols(&self) -> Vec<Vec<FieldElement<F>>> {
        let n_rows = self.n_rows();
        (0..self.n_cols)
            .map(|col_idx| {
                (0..n_rows)
                    .map(|row_idx| self.table[row_idx * self.n_cols + col_idx].clone())
                    .collect()
            })
            .collect()
    }

    /// Given a step and a column index, gives stored value in that position
    pub fn get(&self, step: usize, col: usize) -> FieldElement<F> {
        let idx = step * self.n_cols + col;
        self.table[idx].clone()
    }

    pub fn compute_trace_polys(&self) -> Vec<Polynomial<FieldElement<F>>> {
        self.cols()
            .iter()
            .map(|col| Polynomial::interpolate_fft(col))
            .collect::<Result<Vec<Polynomial<FieldElement<F>>>, FFTError>>()
            .unwrap()
    }

    /// Validates that the trace is valid with respect to the supplied AIR constraints
    pub fn validate<A: AIR<Field = F>>(&self, air: &A) -> bool {
        info!("Starting constraints validation over trace...");
        let mut ret = true;

        // --------- VALIDATE BOUNDARY CONSTRAINTS ------------
        air.boundary_constraints()
            .constraints
            .iter()
            .for_each(|constraint| {
                let col = constraint.col;
                let step = constraint.step;
                let boundary_value = constraint.value.clone();
                let trace_value = self.get(step, col);

                if boundary_value != trace_value {
                    ret = false;
                    error!("Boundary constraint inconsistency - Expected value {:?} in step {} and column {}, found: {:?}", boundary_value, step, col, trace_value);
                }
            });

        // --------- VALIDATE TRANSITION CONSTRAINTS -----------
        let n_transition_constraints = air.context().num_transition_constraints();
        let transition_exemptions = air.context().transition_exemptions;

        let exemption_steps: Vec<usize> = vec![self.n_rows(); n_transition_constraints]
            .iter()
            .zip(transition_exemptions)
            .map(|(trace_steps, exemptions)| trace_steps - exemptions)
            .collect();

        // Iterate over trace and compute transitions
        for step in 0..self.n_rows() {
            let frame = Frame::read_from_trace(self, step, 1, &air.context().transition_offsets);

            let evaluations = air.compute_transition(&frame);
            // Iterate over each transition evaluation. When the evaluated step is not from
            // the exemption steps corresponding to the transition, it should have zero as a
            // result
            evaluations.iter().enumerate().for_each(|(i, eval)| {
                if step < exemption_steps[i] && eval != &FieldElement::<F>::zero() {
<<<<<<< HEAD
=======
                    ret = false;
>>>>>>> df9e07f0
                    error!(
                        "Inconsistent evaluation of transition {} in step {} - expected 0, got {:?}", i, step, eval
                    );
                }
            })
        }
        info!("Constraints validation check ended");
        ret
    }
}

#[cfg(test)]
mod test {
    use super::TraceTable;
    use lambdaworks_math::field::{element::FieldElement, fields::u64_prime_field::F17};

    #[test]
    fn test_cols() {
        type F = FieldElement<F17>;

        let col_1 = vec![F::from(1), F::from(2), F::from(5), F::from(13)];
        let col_2 = vec![F::from(1), F::from(3), F::from(8), F::from(21)];

        let trace_table = TraceTable::new_from_cols(&[col_1.clone(), col_2.clone()]);
        let res_cols = trace_table.cols();

        assert_eq!(res_cols, vec![col_1, col_2]);
    }
}<|MERGE_RESOLUTION|>--- conflicted
+++ resolved
@@ -17,14 +17,10 @@
 }
 
 impl<F: IsFFTField> TraceTable<F> {
-<<<<<<< HEAD
     pub fn new_from_cols(
         cols: &[Vec<FieldElement<F>>],
         aux_segments_layout: Option<Vec<usize>>,
     ) -> Self {
-=======
-    pub fn new_from_cols(cols: &[Vec<FieldElement<F>>]) -> Self {
->>>>>>> df9e07f0
         let n_rows = cols[0].len();
         debug_assert!(cols.iter().all(|c| c.len() == n_rows));
 
@@ -128,10 +124,7 @@
             // result
             evaluations.iter().enumerate().for_each(|(i, eval)| {
                 if step < exemption_steps[i] && eval != &FieldElement::<F>::zero() {
-<<<<<<< HEAD
-=======
                     ret = false;
->>>>>>> df9e07f0
                     error!(
                         "Inconsistent evaluation of transition {} in step {} - expected 0, got {:?}", i, step, eval
                     );
@@ -155,7 +148,7 @@
         let col_1 = vec![F::from(1), F::from(2), F::from(5), F::from(13)];
         let col_2 = vec![F::from(1), F::from(3), F::from(8), F::from(21)];
 
-        let trace_table = TraceTable::new_from_cols(&[col_1.clone(), col_2.clone()]);
+        let trace_table = TraceTable::new_from_cols(&[col_1.clone(), col_2.clone()], None);
         let res_cols = trace_table.cols();
 
         assert_eq!(res_cols, vec![col_1, col_2]);
