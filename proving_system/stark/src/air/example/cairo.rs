use lambdaworks_crypto::fiat_shamir::transcript::Transcript;
use lambdaworks_math::field::{
    element::FieldElement, fields::fft_friendly::stark_252_prime_field::Stark252PrimeField,
    traits::IsFFTField,
};

use crate::{
    air::{
        constraints::boundary::{BoundaryConstraint, BoundaryConstraints},
        context::{AirContext, ProofOptions},
        frame::Frame,
        trace::TraceTable,
        AIR,
    },
    cairo_vm::{
        cairo_mem::CairoMemory, cairo_trace::CairoTrace,
        execution_trace::build_cairo_execution_trace,
    },
    transcript_to_field, FE, PrimeField,
};

/// Main constraint identifiers
const INST: usize = 16;
const DST_ADDR: usize = 17;
const OP0_ADDR: usize = 18;
const OP1_ADDR: usize = 19;
const NEXT_AP: usize = 20;
const NEXT_FP: usize = 21;
const NEXT_PC_1: usize = 22;
const NEXT_PC_2: usize = 23;
const T0: usize = 24;
const T1: usize = 25;
const MUL_1: usize = 26;
const MUL_2: usize = 27;
const CALL_1: usize = 28;
const CALL_2: usize = 29;
const ASSERT_EQ: usize = 30;

// Frame row identifiers
//  - Flags
const F_DST_FP: usize = 0;
const F_OP_0_FP: usize = 1;
const F_OP_1_VAL: usize = 2;
const F_OP_1_FP: usize = 3;
const F_OP_1_AP: usize = 4;
const F_RES_ADD: usize = 5;
const F_RES_MUL: usize = 6;
const F_PC_ABS: usize = 7;
const F_PC_REL: usize = 8;
const F_PC_JNZ: usize = 9;
const F_AP_ADD: usize = 10;
const F_AP_ONE: usize = 11;
const F_OPC_CALL: usize = 12;
const F_OPC_RET: usize = 13;
const F_OPC_AEQ: usize = 14;

//  - Others
// TODO: These should probably be in the TraceTable module.
pub const FRAME_RES: usize = 16;
pub const FRAME_AP: usize = 17;
pub const FRAME_FP: usize = 18;
pub const FRAME_PC: usize = 19;
pub const FRAME_DST_ADDR: usize = 20;
pub const FRAME_OP0_ADDR: usize = 21;
pub const FRAME_OP1_ADDR: usize = 22;
pub const FRAME_INST: usize = 23;
pub const FRAME_DST: usize = 24;
pub const FRAME_OP0: usize = 25;
pub const FRAME_OP1: usize = 26;
pub const OFF_DST: usize = 27;
pub const OFF_OP0: usize = 28;
pub const OFF_OP1: usize = 29;
pub const FRAME_T0: usize = 30;
pub const FRAME_T1: usize = 31;
pub const FRAME_MUL: usize = 32;
pub const FRAME_SELECTOR: usize = 33;

pub const MEMORY_COLUMNS: [usize; 8] = [
    FRAME_PC,
    FRAME_DST_ADDR,
    FRAME_OP0_ADDR,
    FRAME_OP1_ADDR,
    FRAME_INST,
    FRAME_DST,
    FRAME_OP0,
    FRAME_OP1,
];

// Trace layout
pub const MEM_P_TRACE_OFFSET: usize = 17;
pub const MEM_A_TRACE_OFFSET: usize = 19;

// TODO: For memory constraints and builtins, the commented fields may be useful.
#[derive(Clone)]
pub struct PublicInputs {
    pub pc_init: FE,
    pub ap_init: FE,
    pub fp_init: FE,
    pub pc_final: FE,
    pub ap_final: FE,
    // pub rc_min: u16, // minimum range check value (0 < rc_min < rc_max < 2^16)
    // pub rc_max: u16, // maximum range check value
    // pub builtins: Vec<Builtin>, // list of builtins
    pub program: Vec<FE>,
    pub num_steps: usize, // number of execution steps
}

#[derive(Clone)]
pub struct CairoAIR {
    pub context: AirContext,
}

impl CairoAIR {
    pub fn new(proof_options: ProofOptions, trace: &CairoTrace) -> Self {
        let mut padded_num_steps = 1;
        let num_steps = trace.steps();
        while padded_num_steps < num_steps {
            padded_num_steps <<= 1;
        }
        let context = AirContext {
            options: proof_options,
            trace_length: padded_num_steps,
            trace_columns: 34 + 12,
            transition_degrees: vec![
                2, 2, 2, 2, 2, 2, 2, 2, 2, 2, 2, 2, 2, 2, 2, // Flags 0-14.
                1, // Flag 15
                2, 2, 2, 2, 2, 2, 2, 2, 2, 2, 2, 2, 2, 2, // Other constraints.
            ],
            transition_exemptions: vec![1; 31],
            transition_offsets: vec![0, 1],
            num_transition_constraints: 31,
        };

        let last_step = num_steps - 1;

        Self { context }
    }
}

pub struct CairoRAPChallenges {
    pub alpha: FieldElement<Stark252PrimeField>,
    pub z: FieldElement<Stark252PrimeField>,
}

<<<<<<< HEAD

fn add_program_in_public_input_section(
    addresses: &Vec<FE>,
    values: &Vec<FE>,
    public_input: &PublicInputs
) -> (Vec<FE>, Vec<FE>) {
    let mut a_aux = addresses.clone();
    let mut v_aux = values.clone();

    let public_input_section = addresses.len() - public_input.program.len();
    let continous_memory = (0..public_input.program.len() as u64).map(|i| FieldElement::from(i));

    a_aux.splice(public_input_section.., continous_memory);
    v_aux.splice(public_input_section.., public_input.program.clone());

    (a_aux, v_aux)
}

fn sort_columns_by_memory_address(adresses: Vec<FE>, values: Vec<FE>) -> (Vec<FE>, Vec<FE>) {
    let mut tuples: Vec<_> = adresses.into_iter().zip(values).collect();
    tuples.sort_by(|(x, _), (y, _)| x.representative().cmp(&y.representative()));
    let (adresses, values): (Vec<_>, Vec<_>) = tuples.into_iter().unzip();
    (adresses, values)
}

fn generate_permutation_argument_column(
    addresses_original: Vec<FE>,
    values_original: Vec<FE>,
    addresses_sorted: &[FE],
    values_sorted: &[FE],
    rap_challenges: &CairoRAPChallenges
) -> Vec<FE> {
    let z = &rap_challenges.z;
    let alpha = &rap_challenges.alpha;
    let f = |a, v, ap, vp| (z - (a + alpha * v)) / (z - (ap + alpha * vp));

    let mut permutation_col = Vec::with_capacity(addresses_sorted.len());
    permutation_col.push(f(&addresses_original[0], &values_original[0], &addresses_sorted[0], &values_sorted[0]));

    for i in 1..addresses_sorted.len() {
        let last = permutation_col.last().unwrap();
        permutation_col.push(last * f(&addresses_original[i], &values_original[i], &addresses_sorted[i], &values_sorted[i]));
    }

    permutation_col
}

=======
>>>>>>> f545826a
impl AIR for CairoAIR {
    type Field = Stark252PrimeField;
    type RawTrace = (CairoTrace, CairoMemory);
    type RAPChallenges = CairoRAPChallenges;
    type PublicInput = PublicInputs;

    fn build_main_trace(
        &self,
        raw_trace: &Self::RawTrace,
        public_input: &Self::PublicInput,
    ) -> TraceTable<Self::Field> {
        let main_trace = build_cairo_execution_trace(&raw_trace.0, &raw_trace.1);

        // Add rows with zeros at the end with enough space to fit the program.
        let mut last_row = main_trace.last_row().to_vec();
        for memory_column in MEMORY_COLUMNS {
            last_row[memory_column] = FieldElement::zero();
        }

        let program_size = public_input.program.len();
        let public_input_section: Vec<FieldElement<Self::Field>> = std::iter::repeat(last_row)
            .take(program_size >> 2)
            .flatten()
            .collect();

        let mut main_trace_table = main_trace.table;
        main_trace_table.extend_from_slice(&public_input_section);

        TraceTable::new(main_trace_table, main_trace.n_cols)
    }

    fn build_auxiliary_trace(
        &self,
        main_trace: &TraceTable<Self::Field>,
        rap_challenges: &Self::RAPChallenges,
        public_input: &Self::PublicInput,
    ) -> TraceTable<Self::Field> {
        let addresses_original = main_trace.get_cols(&[FRAME_PC, FRAME_DST_ADDR, FRAME_OP0_ADDR, FRAME_OP1_ADDR]).table;
        let values_original = main_trace.get_cols(&[FRAME_INST, FRAME_DST, FRAME_OP0, FRAME_OP1]).table;

        let (addresses, values) = add_program_in_public_input_section(&addresses_original, &values_original, public_input);
        let (addresses, values) = sort_columns_by_memory_address(addresses, values);
        let permutation_col = generate_permutation_argument_column(addresses_original, values_original, &addresses, &values, rap_challenges);

        // Convert from long-format to wide-format again
        let mut aux_table = Vec::new();
        for i in (0..addresses.len()).step_by(4) {
            aux_table.push(addresses[i].clone());
            aux_table.push(addresses[i + 1].clone());
            aux_table.push(addresses[i + 2].clone());
            aux_table.push(addresses[i + 3].clone());
            aux_table.push(values[i].clone());
            aux_table.push(values[i + 1].clone());
            aux_table.push(values[i + 2].clone());
            aux_table.push(values[i + 3].clone());
            aux_table.push(permutation_col[i].clone());
            aux_table.push(permutation_col[i + 1].clone());
            aux_table.push(permutation_col[i + 2].clone());
            aux_table.push(permutation_col[i + 3].clone());
        }
        TraceTable::new(aux_table, 12)
    }

    fn build_rap_challenges<T: Transcript>(&self, transcript: &mut T) -> Self::RAPChallenges {
        CairoRAPChallenges {
            alpha: transcript_to_field(transcript),
            z: transcript_to_field(transcript),
        }
    }

    fn compute_transition(
        &self,
        frame: &Frame<Self::Field>,
        _rap_challenges: &Self::RAPChallenges,
    ) -> Vec<FieldElement<Self::Field>> {
        let mut constraints: Vec<FieldElement<Self::Field>> =
            vec![FE::zero(); self.num_transition_constraints()];

        compute_instr_constraints(&mut constraints, frame);
        compute_operand_constraints(&mut constraints, frame);
        compute_register_constraints(&mut constraints, frame);
        compute_opcode_constraints(&mut constraints, frame);
        enforce_selector(&mut constraints, frame);

        constraints
    }

    /// From the Cairo whitepaper, section 9.10.
    /// These are part of the register constraints.
    ///
    /// Boundary constraints:
    ///  * ap_0 = fp_0 = ap_i
    ///  * ap_t = ap_f
    ///  * pc_0 = pc_i
    ///  * pc_t = pc_f
    fn boundary_constraints(
        &self,
        _rap_challenges: &Self::RAPChallenges,
        public_input: &Self::PublicInput,
    ) -> BoundaryConstraints<Self::Field> {
        let last_step = self.context.trace_length - 1;

        let initial_pc =
            BoundaryConstraint::new(MEM_A_TRACE_OFFSET, 0, public_input.pc_init.clone());
        let initial_ap =
            BoundaryConstraint::new(MEM_P_TRACE_OFFSET, 0, public_input.ap_init.clone());

        let final_pc =
            BoundaryConstraint::new(MEM_A_TRACE_OFFSET, last_step, public_input.pc_final.clone());
        let final_ap =
            BoundaryConstraint::new(MEM_P_TRACE_OFFSET, last_step, public_input.ap_final.clone());

        let constraints = vec![initial_pc, initial_ap, final_pc, final_ap];

        BoundaryConstraints::from_constraints(constraints)
    }

    fn context(&self) -> AirContext {
        self.context.clone()
    }

    fn number_auxiliary_rap_columns(&self) -> usize {
        12
    }
}

/// From the Cairo whitepaper, section 9.10
fn compute_instr_constraints(constraints: &mut [FE], frame: &Frame<Stark252PrimeField>) {
    // These constraints are only applied over elements of the same row.
    let curr = frame.get_row(0);

    // Bit constraints
    for (i, flag) in curr[0..16].iter().enumerate() {
        constraints[i] = match i {
            0..=14 => flag * (flag - FE::one()),
            15 => flag.clone(),
            _ => panic!("Unknown flag offset"),
        };
    }

    // Instruction unpacking
    let two = FE::from(2);
    let b16 = two.pow(16u32);
    let b32 = two.pow(32u32);
    let b48 = two.pow(48u32);

    // Named like this to match the Cairo whitepaper's notation.
    let f0_squiggle = &curr[0..15]
        .iter()
        .rev()
        .fold(FE::zero(), |acc, flag| flag + &two * acc);

    constraints[INST] =
        (&curr[OFF_DST]) + b16 * (&curr[OFF_OP0]) + b32 * (&curr[OFF_OP1]) + b48 * f0_squiggle
            - &curr[FRAME_INST];
}

fn compute_operand_constraints(constraints: &mut [FE], frame: &Frame<Stark252PrimeField>) {
    // These constraints are only applied over elements of the same row.
    let curr = frame.get_row(0);

    let ap = &curr[FRAME_AP];
    let fp = &curr[FRAME_FP];
    let pc = &curr[FRAME_PC];

    let one = FE::one();
    let b15 = FE::from(2).pow(15u32);

    constraints[DST_ADDR] =
        &curr[F_DST_FP] * fp + (&one - &curr[F_DST_FP]) * ap + (&curr[OFF_DST] - &b15)
            - &curr[FRAME_DST_ADDR];

    constraints[OP0_ADDR] =
        &curr[F_OP_0_FP] * fp + (&one - &curr[F_OP_0_FP]) * ap + (&curr[OFF_OP0] - &b15)
            - &curr[FRAME_OP0_ADDR];

    constraints[OP1_ADDR] = &curr[F_OP_1_VAL] * pc
        + &curr[F_OP_1_AP] * ap
        + &curr[F_OP_1_FP] * fp
        + (&one - &curr[F_OP_1_VAL] - &curr[F_OP_1_AP] - &curr[F_OP_1_FP]) * &curr[FRAME_OP0]
        + (&curr[OFF_OP1] - &b15)
        - &curr[FRAME_OP1_ADDR];
}

fn compute_register_constraints(constraints: &mut [FE], frame: &Frame<Stark252PrimeField>) {
    let curr = frame.get_row(0);
    let next = frame.get_row(1);

    let one = FE::one();
    let two = FE::from(2);

    // ap and fp constraints
    constraints[NEXT_AP] = &curr[FRAME_AP]
        + &curr[F_AP_ADD] * &curr[FRAME_RES]
        + &curr[F_AP_ONE]
        + &curr[F_OPC_CALL] * &two
        - &next[FRAME_AP];

    constraints[NEXT_FP] = &curr[F_OPC_RET] * &curr[FRAME_DST]
        + &curr[F_OPC_CALL] * (&curr[FRAME_AP] + &two)
        + (&one - &curr[F_OPC_RET] - &curr[F_OPC_CALL]) * &curr[FRAME_FP]
        - &next[FRAME_FP];

    // pc constraints
    constraints[NEXT_PC_1] = (&curr[FRAME_T1] - &curr[F_PC_JNZ])
        * (&next[FRAME_PC] - (&curr[FRAME_PC] + frame_inst_size(curr)));

    constraints[NEXT_PC_2] = &curr[FRAME_T0]
        * (&next[FRAME_PC] - (&curr[FRAME_PC] + &curr[FRAME_OP1]))
        + (&one - &curr[F_PC_JNZ]) * &next[FRAME_PC]
        - ((&one - &curr[F_PC_ABS] - &curr[F_PC_REL] - &curr[F_PC_JNZ])
            * (&curr[FRAME_PC] + frame_inst_size(curr))
            + &curr[F_PC_ABS] * &curr[FRAME_RES]
            + &curr[F_PC_REL] * (&curr[FRAME_PC] + &curr[FRAME_RES]));

    constraints[T0] = &curr[F_PC_JNZ] * &curr[FRAME_DST] - &curr[FRAME_T0];
    constraints[T1] = &curr[FRAME_T0] * &curr[FRAME_RES] - &curr[FRAME_T1];
}

fn compute_opcode_constraints(constraints: &mut [FE], frame: &Frame<Stark252PrimeField>) {
    let curr = frame.get_row(0);
    let one = FE::one();

    constraints[MUL_1] = &curr[FRAME_MUL] - (&curr[FRAME_OP0] * &curr[FRAME_OP1]);

    constraints[MUL_2] = &curr[F_RES_ADD] * (&curr[FRAME_OP0] + &curr[FRAME_OP1])
        + &curr[F_RES_MUL] * &curr[FRAME_MUL]
        + (&one - &curr[F_RES_ADD] - &curr[F_RES_MUL] - &curr[F_PC_JNZ]) * &curr[FRAME_OP1]
        - (&one - &curr[F_PC_JNZ]) * &curr[FRAME_RES];

    constraints[CALL_1] = &curr[F_OPC_CALL] * (&curr[FRAME_DST] - &curr[FRAME_FP]);

    constraints[CALL_2] =
        &curr[F_OPC_CALL] * (&curr[FRAME_OP0] - (&curr[FRAME_PC] + frame_inst_size(curr)));

    constraints[ASSERT_EQ] = &curr[F_OPC_AEQ] * (&curr[FRAME_DST] - &curr[FRAME_RES]);
}

fn enforce_selector(constraints: &mut [FE], frame: &Frame<Stark252PrimeField>) {
    let curr = frame.get_row(0);
    for result_cell in constraints.iter_mut().take(ASSERT_EQ + 1).skip(INST) {
        *result_cell = result_cell.clone() * curr[FRAME_SELECTOR].clone();
    }
}

fn frame_inst_size(frame_row: &[FE]) -> FE {
    &frame_row[F_OP_1_VAL] + FE::one()
}

#[cfg(test)]
#[cfg(debug_assertions)]
mod test {
    use lambdaworks_crypto::fiat_shamir::default_transcript::DefaultTranscript;
    use lambdaworks_math::field::element::FieldElement;

    use crate::{
        air::{
            context::{ProofOptions},
            debug::validate_trace,
            example::cairo::{CairoAIR, PublicInputs, FRAME_INST, FRAME_DST, FRAME_OP0, FRAME_OP1, add_program_in_public_input_section},
            AIR,
        },
        cairo_vm::{cairo_mem::CairoMemory, cairo_trace::CairoTrace},
        Domain,
    };

    use super::{CairoRAPChallenges, sort_columns_by_memory_address, generate_permutation_argument_column};

    #[test]
    fn check_simple_cairo_trace_evaluates_to_zero() {
        let base_dir = env!("CARGO_MANIFEST_DIR");
        let dir_trace = base_dir.to_owned() + "/src/cairo_vm/test_data/simple_program.trace";
        let dir_memory = base_dir.to_owned() + "/src/cairo_vm/test_data/simple_program.mem";

        let raw_trace = CairoTrace::from_file(&dir_trace).unwrap();
        let memory = CairoMemory::from_file(&dir_memory).unwrap();

        let proof_options = ProofOptions {
            blowup_factor: 2,
            fri_number_of_queries: 1,
            coset_offset: 3,
        };

        let mut cairo_air = CairoAIR::new(proof_options, &raw_trace);

        // PC FINAL AND AP FINAL are not computed correctly since they are extracted after padding to
        // power of two and therefore are zero
        let public_input = PublicInputs {
            program: Vec::new(),
            ap_final: FieldElement::zero(),
            pc_final: FieldElement::zero(),
            pc_init: FieldElement::from(raw_trace.rows[0].pc),
            ap_init: FieldElement::from(raw_trace.rows[0].ap),
            fp_init: FieldElement::from(raw_trace.rows[0].fp),
            num_steps: raw_trace.steps(),
        }; // TODO: Put real program

        let main_trace = cairo_air.build_main_trace(&(raw_trace, memory), &public_input);
        let mut trace_polys = main_trace.compute_trace_polys();
        let mut transcript = DefaultTranscript::new();
        let rap_challenges = cairo_air.build_rap_challenges(&mut transcript);

        let aux_trace =
            cairo_air.build_auxiliary_trace(&main_trace, &rap_challenges, &public_input);
        let aux_polys = aux_trace.compute_trace_polys();

        trace_polys.extend_from_slice(&aux_polys);

        let domain = Domain::new(&cairo_air);

        assert!(validate_trace(
            &cairo_air,
            &trace_polys,
            &domain,
            &public_input,
            &rap_challenges
        ));
    }

    #[test]
<<<<<<< HEAD
    fn test_build_auxiliary_trace_add_program_in_public_input_section_works() {
        let dummy_public_input = PublicInputs {
            pc_init: FieldElement::zero(),
            ap_init: FieldElement::zero(),
            fp_init: FieldElement::zero(),
            pc_final: FieldElement::zero(),
            ap_final: FieldElement::zero(),
            program: vec![FieldElement::from(2), FieldElement::from(3)],
            num_steps: 1,
=======
    fn test_build_auxiliary_trace_works() {
        /*
        let proof_options = ProofOptions {
            blowup_factor: 2,
            fri_number_of_queries: 1,
            coset_offset: 3,
>>>>>>> f545826a
        };
        
        let a = vec![FieldElement::one(), FieldElement::one(), FieldElement::zero(), FieldElement::zero()];
        let v = vec![FieldElement::one(), FieldElement::one(), FieldElement::zero(), FieldElement::zero()];
        let (ap, vp) = add_program_in_public_input_section(&a, &v, &dummy_public_input);
        assert_eq!(ap, vec![FieldElement::one(), FieldElement::one(), FieldElement::zero(), FieldElement::one()]);
        assert_eq!(vp, vec![FieldElement::one(), FieldElement::one(), FieldElement::from(2), FieldElement::from(3)]);
    }

    #[test]
    fn test_build_auxiliary_trace_sort_columns_by_memory_address() {
        let a = vec![FieldElement::from(2), FieldElement::one(), FieldElement::from(3), FieldElement::from(2)];
        let v = vec![FieldElement::from(6), FieldElement::from(4), FieldElement::from(5), FieldElement::from(6)];
        let (ap, vp) = sort_columns_by_memory_address(a, v);
        assert_eq!(ap, vec![FieldElement::one(), FieldElement::from(2), FieldElement::from(2), FieldElement::from(3)]);
        assert_eq!(vp, vec![FieldElement::from(4), FieldElement::from(6), FieldElement::from(6), FieldElement::from(5),]);
    }

    #[test]
    fn test_build_auxiliary_trace_generate_permutation_argument_column() {
        let a = vec![FieldElement::from(3), FieldElement::one(), FieldElement::from(2)];
        let v = vec![FieldElement::from(5), FieldElement::one(), FieldElement::from(2)];
        let ap = vec![FieldElement::one(), FieldElement::from(2), FieldElement::from(3)];
        let vp = vec![FieldElement::one(), FieldElement::from(2), FieldElement::from(5)];
        let rap_challenges = CairoRAPChallenges { alpha: FieldElement::from(15), z: FieldElement::from(10) };
        let p = generate_permutation_argument_column(a, v, &ap, &vp, &rap_challenges);
        assert_eq!(p, vec![
            FieldElement::from_hex("2aaaaaaaaaaaab0555555555555555555555555555555555555555555555561"),
            FieldElement::from_hex("1745d1745d174602e8ba2e8ba2e8ba2e8ba2e8ba2e8ba2e8ba2e8ba2e8ba2ec"),
            FieldElement::one(),
        ]);
    }
}<|MERGE_RESOLUTION|>--- conflicted
+++ resolved
@@ -142,7 +142,6 @@
     pub z: FieldElement<Stark252PrimeField>,
 }
 
-<<<<<<< HEAD
 
 fn add_program_in_public_input_section(
     addresses: &Vec<FE>,
@@ -190,8 +189,6 @@
     permutation_col
 }
 
-=======
->>>>>>> f545826a
 impl AIR for CairoAIR {
     type Field = Stark252PrimeField;
     type RawTrace = (CairoTrace, CairoMemory);
@@ -512,7 +509,6 @@
     }
 
     #[test]
-<<<<<<< HEAD
     fn test_build_auxiliary_trace_add_program_in_public_input_section_works() {
         let dummy_public_input = PublicInputs {
             pc_init: FieldElement::zero(),
@@ -522,14 +518,6 @@
             ap_final: FieldElement::zero(),
             program: vec![FieldElement::from(2), FieldElement::from(3)],
             num_steps: 1,
-=======
-    fn test_build_auxiliary_trace_works() {
-        /*
-        let proof_options = ProofOptions {
-            blowup_factor: 2,
-            fri_number_of_queries: 1,
-            coset_offset: 3,
->>>>>>> f545826a
         };
         
         let a = vec![FieldElement::one(), FieldElement::one(), FieldElement::zero(), FieldElement::zero()];
@@ -557,8 +545,8 @@
         let rap_challenges = CairoRAPChallenges { alpha: FieldElement::from(15), z: FieldElement::from(10) };
         let p = generate_permutation_argument_column(a, v, &ap, &vp, &rap_challenges);
         assert_eq!(p, vec![
-            FieldElement::from_hex("2aaaaaaaaaaaab0555555555555555555555555555555555555555555555561"),
-            FieldElement::from_hex("1745d1745d174602e8ba2e8ba2e8ba2e8ba2e8ba2e8ba2e8ba2e8ba2e8ba2ec"),
+            FieldElement::from_hex("2aaaaaaaaaaaab0555555555555555555555555555555555555555555555561").unwrap(),
+            FieldElement::from_hex("1745d1745d174602e8ba2e8ba2e8ba2e8ba2e8ba2e8ba2e8ba2e8ba2e8ba2ec").unwrap(),
             FieldElement::one(),
         ]);
     }
