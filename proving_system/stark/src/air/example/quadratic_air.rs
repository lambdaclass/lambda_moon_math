--- conflicted
+++ resolved
@@ -16,13 +16,8 @@
     context: AirContext,
 }
 
-<<<<<<< HEAD
-impl QuadraticAIR {
-    pub fn new(context: air::context::AirContext) -> Self {
-=======
 impl From<AirContext> for QuadraticAIR {
     fn from(context: AirContext) -> Self {
->>>>>>> 6a08abb9
         Self { context }
     }
 }
