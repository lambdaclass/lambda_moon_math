use crate::utils::{
    matrix_lambda2winter, matrix_winter2lambda, vec_lambda2winter, vec_winter2lambda,
};
use lambdaworks_math::field::element::FieldElement;
use lambdaworks_math::field::traits::{IsFFTField, IsField};
use lambdaworks_math::traits::ByteConversion;
use miden_core::Felt;
use stark_platinum_prover::{
    constraints::boundary::{BoundaryConstraint, BoundaryConstraints},
    traits::AIR,
};
use std::marker::PhantomData;
use winter_air::{Air, AuxTraceRandElements, EvaluationFrame, FieldExtension, ProofOptions};
use winter_math::{FieldElement as IsWinterfellFieldElement, StarkField};
use winter_prover::{ColMatrix, Trace, TraceTable};

use super::public_inputs::AirAdapterPublicInputs;

pub trait FromColumns<A, M> {
    fn from_cols(columns: Vec<Vec<A>>, metadata: &M) -> Self;
}

impl FromColumns<Felt, ()> for TraceTable<Felt> {
    fn from_cols(columns: Vec<Vec<Felt>>, _: &()) -> Self {
        TraceTable::init(columns)
    }
}

#[derive(Clone)]
pub struct AirAdapter<A, T, FE, M>
where
    FE: IsWinterfellFieldElement + StarkField + ByteConversion + Unpin + IsFFTField,
    A: Air<BaseField = FE>,
    A::PublicInputs: Clone,
    T: Trace<BaseField = FE> + Clone + FromColumns<FE, M>,
    M: Clone,
{
    winterfell_air: A,
    public_inputs: AirAdapterPublicInputs<A, M>,
    air_context: stark_platinum_prover::context::AirContext,
    phantom: PhantomData<T>,
}

impl<A, T, FE, M> AirAdapter<A, T, FE, M>
where
    FE: IsWinterfellFieldElement
        + StarkField
        + ByteConversion
        + Unpin
        + IsFFTField
        + IsField<BaseType = FE>,
    A: Air<BaseField = FE> + Clone,
    A::PublicInputs: Clone,
    T: Trace<BaseField = FE> + Clone + FromColumns<FE, M>,
    M: Clone,
{
    pub fn convert_winterfell_trace_table(
        trace: ColMatrix<FE>,
    ) -> stark_platinum_prover::trace::TraceTable<FE> {
        let mut columns = Vec::new();
        for i in 0..trace.num_cols() {
            columns.push(trace.get_column(i).to_owned());
        }

        stark_platinum_prover::trace::TraceTable::from_columns(matrix_winter2lambda(&columns), 1)
    }
}

impl<A, T, FE, M> AIR for AirAdapter<A, T, FE, M>
where
    FE: IsWinterfellFieldElement
        + StarkField
        + ByteConversion
        + Unpin
        + IsFFTField
        + IsField<BaseType = FE>,
    A: Air<BaseField = FE> + Clone,
    A::PublicInputs: Clone,
    T: Trace<BaseField = FE> + Clone + FromColumns<FE, M>,
    M: Clone,
{
<<<<<<< HEAD
    type Field = Stark252PrimeField;
    type FieldExtension = Stark252PrimeField;
    type RAPChallenges = Vec<AdapterFieldElement>;
    type PublicInputs = AirAdapterPublicInputs<A>;
=======
    type Field = FE;
    type RAPChallenges = Vec<FE>;
    type PublicInputs = AirAdapterPublicInputs<A, M>;
>>>>>>> 60631970
    const STEP_SIZE: usize = 1;

    fn new(
        _trace_length: usize,
        pub_inputs: &Self::PublicInputs,
        lambda_proof_options: &stark_platinum_prover::proof::options::ProofOptions,
    ) -> Self {
        let winter_proof_options = ProofOptions::new(
            lambda_proof_options.fri_number_of_queries,
            lambda_proof_options.blowup_factor as usize,
            lambda_proof_options.grinding_factor as u32,
            FieldExtension::None,
            2,
            0,
        );

        let winterfell_air = A::new(
            pub_inputs.trace_info.clone(),
            pub_inputs.winterfell_public_inputs.clone(),
            winter_proof_options,
        );
        let winterfell_context = winterfell_air.context();

        let lambda_context = stark_platinum_prover::context::AirContext {
            proof_options: lambda_proof_options.clone(),
            transition_exemptions: pub_inputs.transition_exemptions.to_owned(),
            transition_offsets: pub_inputs.transition_offsets.to_owned(),
            num_transition_constraints: winterfell_context.num_transition_constraints(),
            trace_columns: pub_inputs.trace_info.width(),
        };

        Self {
            winterfell_air,
            public_inputs: pub_inputs.clone(),
            air_context: lambda_context,
            phantom: PhantomData,
        }
    }

    fn build_auxiliary_trace(
        &self,
        main_trace: &stark_platinum_prover::trace::TraceTable<Self::Field>,
        rap_challenges: &Self::RAPChallenges,
    ) -> stark_platinum_prover::trace::TraceTable<Self::Field> {
        // We support at most a one-stage RAP. This covers most use cases.
        if let Some(winter_trace) = T::from_cols(
            matrix_lambda2winter(&main_trace.columns()),
            &self.pub_inputs().metadata,
        )
        .build_aux_segment(&[], rap_challenges)
        {
            let mut columns = Vec::new();
            for i in 0..winter_trace.num_cols() {
                columns.push(winter_trace.get_column(i).to_owned());
            }
            stark_platinum_prover::trace::TraceTable::from_columns(
                matrix_winter2lambda(&columns),
                1,
            )
        } else {
            stark_platinum_prover::trace::TraceTable::<FE>::empty()
        }
    }

    fn build_rap_challenges(
        &self,
        transcript: &mut impl stark_platinum_prover::transcript::IsStarkTranscript<Self::Field>,
    ) -> Self::RAPChallenges {
        let trace_layout = self.winterfell_air.trace_layout();
        let num_segments = trace_layout.num_aux_segments();

        if num_segments == 1 {
            let mut result = Vec::new();
            for _ in 0..trace_layout.get_aux_segment_rand_elements(0) {
                result.push(transcript.sample_field_element());
            }
            vec_lambda2winter(&result)
        } else if num_segments == 0 {
            Vec::new()
        } else {
            panic!("The winterfell adapter does not support AIR's with more than one auxiliary segment");
        }
    }

    fn number_auxiliary_rap_columns(&self) -> usize {
        self.winterfell_air.trace_layout().aux_trace_width()
    }

    fn composition_poly_degree_bound(&self) -> usize {
        self.winterfell_air
            .context()
            .num_constraint_composition_columns()
            * self.trace_length()
    }

    fn compute_transition(
        &self,
        frame: &stark_platinum_prover::frame::Frame<Self::Field>,
        periodic_values: &[FieldElement<Self::Field>],
        rap_challenges: &Self::RAPChallenges,
    ) -> Vec<FieldElement<Self::Field>> {
        let num_aux_columns = self.number_auxiliary_rap_columns();
        let num_main_columns = self.context().trace_columns - num_aux_columns;

        let first_step = frame.get_evaluation_step(0);
        let second_step = frame.get_evaluation_step(1);

        let main_frame = EvaluationFrame::from_rows(
            vec_lambda2winter(&first_step.get_row(0)[..num_main_columns]),
            vec_lambda2winter(&second_step.get_row(0)[..num_main_columns]),
        );

        let periodic_values = vec_lambda2winter(periodic_values);

        let mut main_result = vec![
            FieldElement::zero();
            self.winterfell_air
                .context()
                .num_main_transition_constraints()
        ];

        let mut main_result_winter = vec_lambda2winter(&main_result);
        self.winterfell_air.evaluate_transition::<FE>(
            &main_frame,
            &periodic_values,
            &mut main_result_winter,
        ); // Periodic values not supported

        main_result = vec_winter2lambda(&main_result_winter);

        if self.winterfell_air.trace_layout().num_aux_segments() == 1 {
            let mut rand_elements = AuxTraceRandElements::new();
            rand_elements.add_segment_elements(rap_challenges.clone());

            let first_step = frame.get_evaluation_step(0);
            let second_step = frame.get_evaluation_step(1);

            let aux_frame = EvaluationFrame::from_rows(
                vec_lambda2winter(&first_step.get_row(0)[num_main_columns..]),
                vec_lambda2winter(&second_step.get_row(0)[num_main_columns..]),
            );

            let mut aux_result = vec![
                FieldElement::zero();
                self.winterfell_air
                    .context()
                    .num_aux_transition_constraints()
            ];
            let mut winter_aux_result = vec_lambda2winter(&aux_result);
            self.winterfell_air.evaluate_aux_transition(
                &main_frame,
                &aux_frame,
                &periodic_values,
                &rand_elements,
                &mut winter_aux_result,
            );
            aux_result = vec_winter2lambda(&winter_aux_result);
            main_result.extend_from_slice(&aux_result);
        }
        main_result
    }

    fn boundary_constraints(
        &self,
        rap_challenges: &Self::RAPChallenges,
    ) -> stark_platinum_prover::constraints::boundary::BoundaryConstraints<FE> {
        let num_aux_columns = self.number_auxiliary_rap_columns();
        let num_main_columns = self.context().trace_columns - num_aux_columns;

        let mut result = Vec::new();
        for assertion in self.winterfell_air.get_assertions() {
            assert!(assertion.is_single());
            result.push(BoundaryConstraint::new(
                assertion.column(),
                assertion.first_step(),
                FieldElement::<FE>::const_from_raw(assertion.values()[0]),
            ));
        }

        let mut rand_elements = AuxTraceRandElements::new();
        rand_elements.add_segment_elements(rap_challenges.clone());

        for assertion in self.winterfell_air.get_aux_assertions(&rand_elements) {
            assert!(assertion.is_single());
            result.push(BoundaryConstraint::new(
                assertion.column() + num_main_columns,
                assertion.first_step(),
                FieldElement::<FE>::const_from_raw(assertion.values()[0]),
            ));
        }

        BoundaryConstraints::from_constraints(result)
    }

    fn context(&self) -> &stark_platinum_prover::context::AirContext {
        &self.air_context
    }

    fn trace_length(&self) -> usize {
        self.winterfell_air.context().trace_len()
    }

    fn pub_inputs(&self) -> &Self::PublicInputs {
        &self.public_inputs
    }
<<<<<<< HEAD
}

#[cfg(test)]
mod tests {
    use super::*;
    use crate::examples::fibonacci_2_terms::{self, FibAir2Terms};
    use crate::examples::fibonacci_rap::{self, FibonacciRAP, RapTraceTable};
    use stark_platinum_prover::{
        proof::options::ProofOptions,
        prover::{IsStarkProver, Prover},
        transcript::StoneProverTranscript,
        verifier::{IsStarkVerifier, Verifier},
    };
    use winterfell::{TraceInfo, TraceLayout};

    #[test]
    fn prove_and_verify_a_winterfell_fibonacci_2_terms_air() {
        let lambda_proof_options = ProofOptions::default_test_options();
        let trace = AirAdapter::<FibAir2Terms, TraceTable<_>>::convert_winterfell_trace_table(
            fibonacci_2_terms::build_trace(16),
        );
        let pub_inputs = AirAdapterPublicInputs {
            winterfell_public_inputs: AdapterFieldElement(trace.columns()[1][7]),
            transition_exemptions: vec![1, 1],
            transition_offsets: vec![0, 1],
            composition_poly_degree_bound: 8,
            trace_info: TraceInfo::new(2, 8),
        };

        let proof = Prover::<AirAdapter<FibAir2Terms, TraceTable<_>>>::prove(
            &trace,
            &pub_inputs,
            &lambda_proof_options,
            StoneProverTranscript::new(&[]),
        )
        .unwrap();
        assert!(Verifier::<AirAdapter<FibAir2Terms, TraceTable<_>>>::verify(
            &proof,
            &pub_inputs,
            &lambda_proof_options,
            StoneProverTranscript::new(&[]),
        ));
    }

    #[test]
    fn prove_and_verify_a_winterfell_fibonacci_rap_air() {
        let lambda_proof_options = ProofOptions::default_test_options();
        let trace = AirAdapter::<FibonacciRAP, RapTraceTable<_>>::convert_winterfell_trace_table(
            fibonacci_rap::build_trace(16),
        );
        let trace_layout = TraceLayout::new(3, [1], [1]);
        let trace_info = TraceInfo::new_multi_segment(trace_layout, 16, vec![]);
        let fibonacci_result = trace.columns()[1][15];
        let pub_inputs = AirAdapterPublicInputs {
            winterfell_public_inputs: AdapterFieldElement(fibonacci_result),
            transition_exemptions: vec![1, 1, 1],
            transition_offsets: vec![0, 1],
            composition_poly_degree_bound: 32,
            trace_info,
        };

        let proof = Prover::<AirAdapter<FibonacciRAP, RapTraceTable<_>>>::prove(
            &trace,
            &pub_inputs,
            &lambda_proof_options,
            StoneProverTranscript::new(&[]),
        )
        .unwrap();
        assert!(
            Verifier::<AirAdapter<FibonacciRAP, RapTraceTable<_>>>::verify(
                &proof,
                &pub_inputs,
                &lambda_proof_options,
                StoneProverTranscript::new(&[]),
            )
        );
=======

    fn get_periodic_column_values(&self) -> Vec<Vec<FieldElement<Self::Field>>> {
        matrix_winter2lambda(&self.winterfell_air.get_periodic_column_values())
>>>>>>> 60631970
    }
}<|MERGE_RESOLUTION|>--- conflicted
+++ resolved
@@ -79,16 +79,10 @@
     T: Trace<BaseField = FE> + Clone + FromColumns<FE, M>,
     M: Clone,
 {
-<<<<<<< HEAD
-    type Field = Stark252PrimeField;
-    type FieldExtension = Stark252PrimeField;
-    type RAPChallenges = Vec<AdapterFieldElement>;
-    type PublicInputs = AirAdapterPublicInputs<A>;
-=======
     type Field = FE;
+    type FieldExtension = FE;
     type RAPChallenges = Vec<FE>;
     type PublicInputs = AirAdapterPublicInputs<A, M>;
->>>>>>> 60631970
     const STEP_SIZE: usize = 1;
 
     fn new(
@@ -294,87 +288,8 @@
     fn pub_inputs(&self) -> &Self::PublicInputs {
         &self.public_inputs
     }
-<<<<<<< HEAD
-}
-
-#[cfg(test)]
-mod tests {
-    use super::*;
-    use crate::examples::fibonacci_2_terms::{self, FibAir2Terms};
-    use crate::examples::fibonacci_rap::{self, FibonacciRAP, RapTraceTable};
-    use stark_platinum_prover::{
-        proof::options::ProofOptions,
-        prover::{IsStarkProver, Prover},
-        transcript::StoneProverTranscript,
-        verifier::{IsStarkVerifier, Verifier},
-    };
-    use winterfell::{TraceInfo, TraceLayout};
-
-    #[test]
-    fn prove_and_verify_a_winterfell_fibonacci_2_terms_air() {
-        let lambda_proof_options = ProofOptions::default_test_options();
-        let trace = AirAdapter::<FibAir2Terms, TraceTable<_>>::convert_winterfell_trace_table(
-            fibonacci_2_terms::build_trace(16),
-        );
-        let pub_inputs = AirAdapterPublicInputs {
-            winterfell_public_inputs: AdapterFieldElement(trace.columns()[1][7]),
-            transition_exemptions: vec![1, 1],
-            transition_offsets: vec![0, 1],
-            composition_poly_degree_bound: 8,
-            trace_info: TraceInfo::new(2, 8),
-        };
-
-        let proof = Prover::<AirAdapter<FibAir2Terms, TraceTable<_>>>::prove(
-            &trace,
-            &pub_inputs,
-            &lambda_proof_options,
-            StoneProverTranscript::new(&[]),
-        )
-        .unwrap();
-        assert!(Verifier::<AirAdapter<FibAir2Terms, TraceTable<_>>>::verify(
-            &proof,
-            &pub_inputs,
-            &lambda_proof_options,
-            StoneProverTranscript::new(&[]),
-        ));
-    }
-
-    #[test]
-    fn prove_and_verify_a_winterfell_fibonacci_rap_air() {
-        let lambda_proof_options = ProofOptions::default_test_options();
-        let trace = AirAdapter::<FibonacciRAP, RapTraceTable<_>>::convert_winterfell_trace_table(
-            fibonacci_rap::build_trace(16),
-        );
-        let trace_layout = TraceLayout::new(3, [1], [1]);
-        let trace_info = TraceInfo::new_multi_segment(trace_layout, 16, vec![]);
-        let fibonacci_result = trace.columns()[1][15];
-        let pub_inputs = AirAdapterPublicInputs {
-            winterfell_public_inputs: AdapterFieldElement(fibonacci_result),
-            transition_exemptions: vec![1, 1, 1],
-            transition_offsets: vec![0, 1],
-            composition_poly_degree_bound: 32,
-            trace_info,
-        };
-
-        let proof = Prover::<AirAdapter<FibonacciRAP, RapTraceTable<_>>>::prove(
-            &trace,
-            &pub_inputs,
-            &lambda_proof_options,
-            StoneProverTranscript::new(&[]),
-        )
-        .unwrap();
-        assert!(
-            Verifier::<AirAdapter<FibonacciRAP, RapTraceTable<_>>>::verify(
-                &proof,
-                &pub_inputs,
-                &lambda_proof_options,
-                StoneProverTranscript::new(&[]),
-            )
-        );
-=======
 
     fn get_periodic_column_values(&self) -> Vec<Vec<FieldElement<Self::Field>>> {
         matrix_winter2lambda(&self.winterfell_air.get_periodic_column_values())
->>>>>>> 60631970
     }
 }