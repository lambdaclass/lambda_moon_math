--- conflicted
+++ resolved
@@ -28,19 +28,9 @@
     (x != 0) && ((x & (x - 1)) == 0)
 }
 
-pub fn build<B: IsMerkleTreeBackend>(
-    nodes: &mut Vec<B::Node>,
-    parent_index: usize,
-<<<<<<< HEAD
-    hasher: &B,
-) -> Vec<B::Node>
+pub fn build<B: IsMerkleTreeBackend>(nodes: &mut Vec<B::Node>, parent_index: usize, hasher: &B)
 where
     B::Node: Clone,
-=======
-    hasher: &dyn IsCryptoHash<F>,
-) where
-    FieldElement<F>: ByteConversion,
->>>>>>> bbe27a3a
 {
     if is_leaf(nodes.len(), parent_index) {
         return;
@@ -52,13 +42,8 @@
     build(nodes, left_child_index, hasher);
     build(nodes, right_child_index, hasher);
 
-<<<<<<< HEAD
     nodes[parent_index] =
         hasher.hash_new_parent(&nodes[left_child_index], &nodes[right_child_index]);
-    nodes
-=======
-    nodes[parent_index] = hasher.hash_two(&nodes[left_child_index], &nodes[right_child_index]);
->>>>>>> bbe27a3a
 }
 
 pub fn is_leaf(lenght: usize, node_index: usize) -> bool {
@@ -120,13 +105,8 @@
         let mut nodes = vec![FE::zero(); leaves.len() - 1];
         nodes.extend(leaves);
 
-<<<<<<< HEAD
         let hasher = TestBackend::default();
-        let tree = build::<TestBackend<U64PF>>(&mut nodes, ROOT, &hasher);
-        assert_eq!(tree[ROOT], FE::new(10));
-=======
-        build(&mut nodes, ROOT, &TestHasher);
+        build::<TestBackend<U64PF>>(&mut nodes, ROOT, &hasher);
         assert_eq!(nodes[ROOT], FE::new(10));
->>>>>>> bbe27a3a
     }
 }