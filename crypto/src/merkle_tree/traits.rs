#[cfg(feature = "parallel")]
use rayon::prelude::{IntoParallelRefIterator, ParallelIterator};

/// A backend for Merkle trees. This defines raw `Data` from which the Merkle
/// tree is built from. It also defines the `Node` type and the hash function
/// used to build parent nodes from children nodes.
pub trait IsMerkleTreeBackend: Default {
    type Node: PartialEq + Eq + Clone + Sync + Send;
    type Data: Sync + Send;

    /// This function takes a single variable `Data` and converts it to a node.
    fn hash_data(leaf: &Self::Data) -> Self::Node;

    /// This function takes the list of data from which the Merkle
    /// tree will be built from and converts it to a list of leaf nodes.
    fn hash_leaves(unhashed_leaves: &[Self::Data]) -> Vec<Self::Node> {
<<<<<<< HEAD
        unhashed_leaves
            .iter()
            .map(|leaf| Self::hash_data(leaf))
            .collect()
=======
        #[cfg(feature = "parallel")]
        let iter = unhashed_leaves.par_iter();
        #[cfg(not(feature = "parallel"))]
        let iter = unhashed_leaves.iter();

        iter.map(|leaf| Self::hash_data(leaf)).collect()
>>>>>>> 90393013
    }

    /// This function takes to children nodes and builds a new parent node.
    /// It will be used in the construction of the Merkle tree.
    fn hash_new_parent(child_1: &Self::Node, child_2: &Self::Node) -> Self::Node;
}<|MERGE_RESOLUTION|>--- conflicted
+++ resolved
@@ -14,19 +14,12 @@
     /// This function takes the list of data from which the Merkle
     /// tree will be built from and converts it to a list of leaf nodes.
     fn hash_leaves(unhashed_leaves: &[Self::Data]) -> Vec<Self::Node> {
-<<<<<<< HEAD
-        unhashed_leaves
-            .iter()
-            .map(|leaf| Self::hash_data(leaf))
-            .collect()
-=======
         #[cfg(feature = "parallel")]
         let iter = unhashed_leaves.par_iter();
         #[cfg(not(feature = "parallel"))]
         let iter = unhashed_leaves.iter();
 
         iter.map(|leaf| Self::hash_data(leaf)).collect()
->>>>>>> 90393013
     }
 
     /// This function takes to children nodes and builds a new parent node.
