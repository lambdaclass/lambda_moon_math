use std::ops::Range;

use cairo_vm::{air_public_input::MemorySegmentAddresses, without_std::collections::HashMap};
use lambdaworks_math::{
    errors::DeserializationError,
    field::{
        element::FieldElement, fields::fft_friendly::stark_252_prime_field::Stark252PrimeField,
    },
    traits::{ByteConversion, Deserializable, Serializable},
};
use stark_platinum_prover::{
    constraints::boundary::{BoundaryConstraint, BoundaryConstraints},
    context::AirContext,
    frame::Frame,
    proof::{options::ProofOptions, stark::StarkProof},
    prover::{IsStarkProver, Prover, ProvingError},
    trace::{StepView, TraceTable},
    traits::AIR,
    transcript::{IsStarkTranscript, StoneProverTranscript},
    verifier::{IsStarkVerifier, Verifier},
};

use crate::Felt252;
use stark_platinum_prover::table::Table;

use super::{cairo_mem::CairoMemory, register_states::RegisterStates};

/// Main constraint identifiers
const INST: usize = 16;
const DST_ADDR: usize = 17;
const OP0_ADDR: usize = 18;
const OP1_ADDR: usize = 19;
const NEXT_AP: usize = 20;
const NEXT_FP: usize = 21;
const NEXT_PC_1: usize = 22;
const NEXT_PC_2: usize = 23;
const T0: usize = 24;
const T1: usize = 25;
const MUL_1: usize = 26;
const MUL_2: usize = 27;
const CALL_1: usize = 28;
const CALL_2: usize = 29;
const ASSERT_EQ: usize = 30;

// Auxiliary constraint identifiers
const MEMORY_INCREASING_0: usize = 31;
const MEMORY_INCREASING_1: usize = 32;
const MEMORY_INCREASING_2: usize = 33;
const MEMORY_INCREASING_3: usize = 34;
const MEMORY_INCREASING_4: usize = 35;

const MEMORY_CONSISTENCY_0: usize = 36;
const MEMORY_CONSISTENCY_1: usize = 37;
const MEMORY_CONSISTENCY_2: usize = 38;
const MEMORY_CONSISTENCY_3: usize = 39;
const MEMORY_CONSISTENCY_4: usize = 40;

const PERMUTATION_ARGUMENT_0: usize = 41;
const PERMUTATION_ARGUMENT_1: usize = 42;
const PERMUTATION_ARGUMENT_2: usize = 43;
const PERMUTATION_ARGUMENT_3: usize = 44;
const PERMUTATION_ARGUMENT_4: usize = 45;

const RANGE_CHECK_INCREASING_0: usize = 46;
const RANGE_CHECK_INCREASING_1: usize = 47;
const RANGE_CHECK_INCREASING_2: usize = 48;
const RANGE_CHECK_INCREASING_3: usize = 49;

const RANGE_CHECK_0: usize = 50;
const RANGE_CHECK_1: usize = 51;
const RANGE_CHECK_2: usize = 52;
const RANGE_CHECK_3: usize = 53;

// Frame row identifiers
//  - Flags
const F_DST_FP: usize = 0;
const F_OP_0_FP: usize = 1;
const F_OP_1_VAL: usize = 2;
const F_OP_1_FP: usize = 3;
const F_OP_1_AP: usize = 4;
const F_RES_ADD: usize = 5;
const F_RES_MUL: usize = 6;
const F_PC_ABS: usize = 7;
const F_PC_REL: usize = 8;
const F_PC_JNZ: usize = 9;
const F_AP_ADD: usize = 10;
const F_AP_ONE: usize = 11;
const F_OPC_CALL: usize = 12;
const F_OPC_RET: usize = 13;
const F_OPC_AEQ: usize = 14;

//  - Others
// TODO: These should probably be in the TraceTable module.
pub const FRAME_RES: usize = 16;
pub const FRAME_AP: usize = 17;
pub const FRAME_FP: usize = 18;
pub const FRAME_PC: usize = 19;
pub const FRAME_DST_ADDR: usize = 20;
pub const FRAME_OP0_ADDR: usize = 21;
pub const FRAME_OP1_ADDR: usize = 22;
pub const FRAME_INST: usize = 23;
pub const FRAME_DST: usize = 24;
pub const FRAME_OP0: usize = 25;
pub const FRAME_OP1: usize = 26;
pub const OFF_DST: usize = 27;
pub const OFF_OP0: usize = 28;
pub const OFF_OP1: usize = 29;
pub const FRAME_T0: usize = 30;
pub const FRAME_T1: usize = 31;
pub const FRAME_MUL: usize = 32;
pub const EXTRA_ADDR: usize = 33;
pub const EXTRA_VAL: usize = 34;
pub const RC_HOLES: usize = 35;

// Auxiliary range check columns
pub const RANGE_CHECK_COL_1: usize = 36;
pub const RANGE_CHECK_COL_2: usize = 37;
pub const RANGE_CHECK_COL_3: usize = 38;
pub const RANGE_CHECK_COL_4: usize = 39;

// Auxiliary memory columns
pub const MEMORY_ADDR_SORTED_0: usize = 40;
pub const MEMORY_ADDR_SORTED_1: usize = 41;
pub const MEMORY_ADDR_SORTED_2: usize = 42;
pub const MEMORY_ADDR_SORTED_3: usize = 43;
pub const MEMORY_ADDR_SORTED_4: usize = 44;

pub const MEMORY_VALUES_SORTED_0: usize = 45;
pub const MEMORY_VALUES_SORTED_1: usize = 46;
pub const MEMORY_VALUES_SORTED_2: usize = 47;
pub const MEMORY_VALUES_SORTED_3: usize = 48;
pub const MEMORY_VALUES_SORTED_4: usize = 49;

pub const PERMUTATION_ARGUMENT_COL_0: usize = 50;
pub const PERMUTATION_ARGUMENT_COL_1: usize = 51;
pub const PERMUTATION_ARGUMENT_COL_2: usize = 52;
pub const PERMUTATION_ARGUMENT_COL_3: usize = 53;
pub const PERMUTATION_ARGUMENT_COL_4: usize = 54;

pub const PERMUTATION_ARGUMENT_RANGE_CHECK_COL_1: usize = 55;
pub const PERMUTATION_ARGUMENT_RANGE_CHECK_COL_2: usize = 56;
pub const PERMUTATION_ARGUMENT_RANGE_CHECK_COL_3: usize = 57;
pub const PERMUTATION_ARGUMENT_RANGE_CHECK_COL_4: usize = 58;

// Trace layout
pub const MEM_P_TRACE_OFFSET: usize = 17;
pub const MEM_A_TRACE_OFFSET: usize = 19;

#[derive(Debug, Clone, PartialEq, Eq, Hash, serde::Serialize, serde::Deserialize)]
pub enum SegmentName {
    RangeCheck,
    Output,
    Program,
    Execution,
    Ecdsa,
    Pedersen,
}

impl From<&str> for SegmentName {
    fn from(value: &str) -> Self {
        match value {
            "range_check" => SegmentName::RangeCheck,
            "output" => SegmentName::Output,
            "program" => SegmentName::Program,
            "execution" => SegmentName::Execution,
            "ecdsa" => SegmentName::Ecdsa,
            "pedersen" => SegmentName::Pedersen,
            n => panic!("Invalid segment name {n}"),
        }
    }
}

#[derive(Debug, Clone, PartialEq, serde::Serialize, serde::Deserialize)]
pub struct Segment {
    pub begin_addr: u64,
    pub stop_ptr: u64,
}

impl From<Range<u64>> for Segment {
    fn from(range: Range<u64>) -> Self {
        Segment {
            begin_addr: range.start,
            stop_ptr: range.end,
        }
    }
}

impl From<Segment> for Range<u64> {
    fn from(val: Segment) -> Self {
        val.begin_addr..val.stop_ptr
    }
}

impl From<&MemorySegmentAddresses> for Segment {
    fn from(value: &MemorySegmentAddresses) -> Self {
        Self {
            begin_addr: value.begin_addr as u64,
            stop_ptr: value.stop_ptr as u64,
        }
    }
}

pub type MemorySegmentMap = HashMap<SegmentName, Segment>;

#[derive(Debug, Clone, serde::Serialize, serde::Deserialize)]
pub struct PublicInputs {
    pub pc_init: Felt252,
    pub ap_init: Felt252,
    pub fp_init: Felt252,
    pub pc_final: Felt252,
    pub ap_final: Felt252,
    // These are Option because they're not known until
    // the trace is obtained. They represent the minimum
    // and maximum offsets used during program execution.
    // TODO: A possible refactor is moving them to the proof.
    // minimum range check value (0 < range_check_min < range_check_max < 2^16)
    pub range_check_min: Option<u16>,
    // maximum range check value
    pub range_check_max: Option<u16>,
    // Range-check builtin address range
    pub memory_segments: MemorySegmentMap,
    pub public_memory: HashMap<Felt252, Felt252>,
    pub num_steps: usize, // number of execution steps
    pub codelen: usize,   // length of the program segment
}

impl PublicInputs {
    /// Creates a Public Input from register states and memory
    /// - In the future we should use the output of the Cairo Runner. This is not currently supported in Cairo RS
    /// - RangeChecks are not filled, and the prover mutates them inside the prove function. This works but also should be loaded from the Cairo RS output
    pub fn from_regs_and_mem(
        register_states: &RegisterStates,
        memory: &CairoMemory,
        codelen: usize,
    ) -> Self {
<<<<<<< HEAD
        let output_segment = memory_segments.get(&SegmentName::Output);

        let mut public_memory = (1..=codelen as u64)
            .map(|i| (Felt252::from(i), *memory.get(&i).unwrap()))
            .collect::<HashMap<Felt252, Felt252>>();

        if let Some(output_segment) = output_segment {
            let range: Range<u64> = output_segment.clone().into();
            for addr in range.clone() {
                public_memory.insert(Felt252::from(addr), *memory.get(&addr).unwrap());
            }
        };
=======
        let public_memory = (1..=codelen as u64)
            .map(|i| (Felt252::from(i), *memory.get(&i).unwrap()))
            .collect::<HashMap<Felt252, Felt252>>();

>>>>>>> 08e94447
        let last_step = &register_states.rows[register_states.steps() - 1];

        PublicInputs {
            pc_init: Felt252::from(register_states.rows[0].pc),
            ap_init: Felt252::from(register_states.rows[0].ap),
            fp_init: Felt252::from(register_states.rows[0].fp),
            pc_final: FieldElement::from(last_step.pc),
            ap_final: FieldElement::from(last_step.ap),
            range_check_min: None,
            range_check_max: None,
            memory_segments: MemorySegmentMap::new(),
            public_memory,
            num_steps: register_states.steps(),
            codelen,
        }
    }
}

impl Serializable for PublicInputs {
    fn serialize(&self) -> Vec<u8> {
        let mut bytes = vec![];
        let pc_init_bytes = self.pc_init.to_bytes_be();
        let felt_length = pc_init_bytes.len();
        bytes.extend(felt_length.to_be_bytes());
        bytes.extend(pc_init_bytes);
        bytes.extend(self.ap_init.to_bytes_be());
        bytes.extend(self.fp_init.to_bytes_be());
        bytes.extend(self.pc_final.to_bytes_be());
        bytes.extend(self.ap_final.to_bytes_be());

        if let Some(range_check_min) = self.range_check_min {
            bytes.extend(1u8.to_be_bytes());
            bytes.extend(range_check_min.to_be_bytes());
        } else {
            bytes.extend(0u8.to_be_bytes());
        }

        if let Some(range_check_max) = self.range_check_max {
            bytes.extend(1u8.to_be_bytes());
            bytes.extend(range_check_max.to_be_bytes());
        } else {
            bytes.extend(0u8.to_be_bytes());
        }

        let mut memory_segment_bytes = vec![];
        for (segment, range) in self.memory_segments.iter() {
            let segment_type = match segment {
                SegmentName::RangeCheck => 0u8,
                SegmentName::Output => 1u8,
                SegmentName::Program => 2u8,
                SegmentName::Execution => 3u8,
                SegmentName::Ecdsa => 4u8,
                SegmentName::Pedersen => 5u8,
            };
            memory_segment_bytes.extend(segment_type.to_be_bytes());
            memory_segment_bytes.extend(range.begin_addr.to_be_bytes());
            memory_segment_bytes.extend(range.stop_ptr.to_be_bytes());
        }
        let memory_segment_length = self.memory_segments.len();
        bytes.extend(memory_segment_length.to_be_bytes());
        bytes.extend(memory_segment_bytes);

        let mut public_memory_bytes = vec![];
        for (address, value) in self.public_memory.iter() {
            public_memory_bytes.extend(address.to_bytes_be());
            public_memory_bytes.extend(value.to_bytes_be());
        }
        let public_memory_length = self.public_memory.len();
        bytes.extend(public_memory_length.to_be_bytes());
        bytes.extend(public_memory_bytes);

        bytes.extend(self.num_steps.to_be_bytes());
        bytes.extend(self.codelen.to_be_bytes());

        bytes
    }
}

impl Deserializable for PublicInputs {
    fn deserialize(bytes: &[u8]) -> Result<Self, DeserializationError>
    where
        Self: Sized,
    {
        let mut bytes = bytes;
        let felt_len = usize::from_be_bytes(
            bytes
                .get(0..8)
                .ok_or(DeserializationError::InvalidAmountOfBytes)?
                .try_into()
                .map_err(|_| DeserializationError::InvalidAmountOfBytes)?,
        );
        bytes = &bytes[8..];
        let pc_init = Felt252::from_bytes_be(
            bytes
                .get(..felt_len)
                .ok_or(DeserializationError::InvalidAmountOfBytes)?,
        )?;
        bytes = &bytes[felt_len..];
        let ap_init = Felt252::from_bytes_be(
            bytes
                .get(..felt_len)
                .ok_or(DeserializationError::InvalidAmountOfBytes)?,
        )?;
        bytes = &bytes[felt_len..];
        let fp_init = Felt252::from_bytes_be(
            bytes
                .get(..felt_len)
                .ok_or(DeserializationError::InvalidAmountOfBytes)?,
        )?;
        bytes = &bytes[felt_len..];
        let pc_final = Felt252::from_bytes_be(
            bytes
                .get(..felt_len)
                .ok_or(DeserializationError::InvalidAmountOfBytes)?,
        )?;
        bytes = &bytes[felt_len..];
        let ap_final = Felt252::from_bytes_be(
            bytes
                .get(..felt_len)
                .ok_or(DeserializationError::InvalidAmountOfBytes)?,
        )?;
        bytes = &bytes[felt_len..];

        if bytes.is_empty() {
            return Err(DeserializationError::InvalidAmountOfBytes);
        }
        let range_check_min = match bytes[0] {
            0 => {
                bytes = &bytes[1..];
                None
            }
            1 => {
                bytes = &bytes[1..];
                let range_check_min = u16::from_be_bytes(
                    bytes[..2]
                        .try_into()
                        .map_err(|_| DeserializationError::InvalidAmountOfBytes)?,
                );
                bytes = &bytes[2..];
                Some(range_check_min)
            }
            _ => return Err(DeserializationError::FieldFromBytesError),
        };

        if bytes.is_empty() {
            return Err(DeserializationError::InvalidAmountOfBytes);
        }
        let range_check_max = match bytes[0] {
            0 => {
                bytes = &bytes[1..];
                None
            }
            1 => {
                bytes = &bytes[1..];
                let range_check_max = u16::from_be_bytes(
                    bytes[..2]
                        .try_into()
                        .map_err(|_| DeserializationError::InvalidAmountOfBytes)?,
                );
                bytes = &bytes[2..];
                Some(range_check_max)
            }
            _ => return Err(DeserializationError::FieldFromBytesError),
        };

        let mut memory_segments = MemorySegmentMap::new();
        let memory_segment_length = usize::from_be_bytes(
            bytes
                .get(0..8)
                .ok_or(DeserializationError::InvalidAmountOfBytes)?
                .try_into()
                .map_err(|_| DeserializationError::InvalidAmountOfBytes)?,
        );
        bytes = &bytes[8..];
        for _ in 0..memory_segment_length {
            if bytes.is_empty() {
                return Err(DeserializationError::InvalidAmountOfBytes);
            }
            let segment_type = match bytes[0] {
                0u8 => SegmentName::RangeCheck,
                1u8 => SegmentName::Output,
                2u8 => SegmentName::Program,
                3u8 => SegmentName::Execution,
                4u8 => SegmentName::Ecdsa,
                5u8 => SegmentName::Pedersen,
                _ => return Err(DeserializationError::FieldFromBytesError),
            };
            bytes = &bytes[1..];
            let start = u64::from_be_bytes(
                bytes
                    .get(0..8)
                    .ok_or(DeserializationError::InvalidAmountOfBytes)?
                    .try_into()
                    .map_err(|_| DeserializationError::InvalidAmountOfBytes)?,
            );
            bytes = &bytes[8..];
            let end = u64::from_be_bytes(
                bytes
                    .get(0..8)
                    .ok_or(DeserializationError::InvalidAmountOfBytes)?
                    .try_into()
                    .map_err(|_| DeserializationError::InvalidAmountOfBytes)?,
            );
            bytes = &bytes[8..];
            memory_segments.insert(segment_type, Segment::from(start..end));
        }

        let mut public_memory = HashMap::new();
        let public_memory_length = usize::from_be_bytes(
            bytes
                .get(0..8)
                .ok_or(DeserializationError::InvalidAmountOfBytes)?
                .try_into()
                .map_err(|_| DeserializationError::InvalidAmountOfBytes)?,
        );
        bytes = &bytes[8..];
        for _ in 0..public_memory_length {
            let address = Felt252::from_bytes_be(
                bytes
                    .get(..felt_len)
                    .ok_or(DeserializationError::InvalidAmountOfBytes)?,
            )?;
            bytes = &bytes[felt_len..];
            let value = Felt252::from_bytes_be(
                bytes
                    .get(..felt_len)
                    .ok_or(DeserializationError::InvalidAmountOfBytes)?,
            )?;
            bytes = &bytes[felt_len..];
            public_memory.insert(address, value);
        }

        let num_steps = usize::from_be_bytes(
            bytes
                .get(0..8)
                .ok_or(DeserializationError::InvalidAmountOfBytes)?
                .try_into()
                .map_err(|_| DeserializationError::InvalidAmountOfBytes)?,
        );

        let codelen = usize::from_be_bytes(
            bytes
                .get(0..8)
                .ok_or(DeserializationError::InvalidAmountOfBytes)?
                .try_into()
                .map_err(|_| DeserializationError::InvalidAmountOfBytes)?,
        );

        Ok(Self {
            pc_init,
            ap_init,
            fp_init,
            pc_final,
            ap_final,
            range_check_min,
            range_check_max,
            memory_segments,
            public_memory,
            num_steps,
            codelen,
        })
    }
}

#[derive(Clone)]
pub struct CairoAIR {
    pub context: AirContext,
    pub trace_length: usize,
    pub pub_inputs: PublicInputs,
}

pub struct CairoRAPChallenges {
    pub alpha_memory: FieldElement<Stark252PrimeField>,
    pub z_memory: FieldElement<Stark252PrimeField>,
    pub z_range_check: FieldElement<Stark252PrimeField>,
}

/// Receives two slices corresponding to the accessed addresses and values, filled with
/// the memory holes and with the (0, 0) public memory dummy accesses.
/// Each (address, value) public memory pair is written in a (0, 0) dummy access until
/// there is no one left.
///
/// NOTE: At the end of this process there might be some additional (0, 0) dummy accesses
/// that were not overwritten. This is not a problem as long as all the public memory pairs
/// have been written.
fn add_pub_memory_in_public_input_section(
    addresses: &[Felt252],
    values: &[Felt252],
    public_input: &PublicInputs,
) -> (Vec<Felt252>, Vec<Felt252>) {
    let mut a_aux = addresses.to_owned();
    let mut v_aux = values.to_owned();

    let output_segment = public_input.memory_segments.get(&SegmentName::Output);

    let pub_addrs = get_pub_memory_addrs(output_segment, public_input);
    let mut pub_addrs_iter = pub_addrs.iter();

    // Iterate over addresses
    for (i, a) in a_aux.iter_mut().enumerate() {
        // When address `0` is found, it means it corresponds to a dummy access.
        if a == &Felt252::zero() {
            // While there are public memory addresses left, overwrite the dummy
            // (addr, value) accesses with the real public memory pairs.
            if let Some(pub_addr) = pub_addrs_iter.next() {
                *a = *pub_addr;
                v_aux[i] = *public_input.public_memory.get(pub_addr).unwrap();
            } else {
                // When there are no public memory pairs left to write, break the
                // loop and return the (addr, value) pairs with dummy accesses
                // overwritten.
                break;
            }
        }
    }

    (a_aux, v_aux)
}

/// Gets public memory addresses of a program. First, this function builds a `Vec` of `FieldElement`s, filling it
/// incrementally with addresses from `1` to `program_len - 1`, where `program_len` is the length of the program.
/// If the output builtin is used, `output_range` is `Some(...)` and this function adds incrementally to the resulting
/// `Vec` addresses from the start to the end of the unwrapped `output_range`.
fn get_pub_memory_addrs(
    output_segment: Option<&Segment>,
    public_input: &PublicInputs,
) -> Vec<FieldElement<Stark252PrimeField>> {
    let public_memory_len = public_input.public_memory.len() as u64;

    if let Some(output_segment) = output_segment {
        let output_range: Range<u64> = output_segment.clone().into();
        let output_section = output_range.end - output_range.start;
        let program_section = public_memory_len - output_section;

        (1..=program_section)
            .map(FieldElement::from)
            .chain(output_range.clone().map(FieldElement::from))
            .collect()
    } else {
        (1..=public_memory_len).map(FieldElement::from).collect()
    }
}

fn sort_columns_by_memory_address(
    adresses: Vec<Felt252>,
    values: Vec<Felt252>,
) -> (Vec<Felt252>, Vec<Felt252>) {
    let mut tuples: Vec<_> = adresses.into_iter().zip(values).collect();
    tuples.sort_by(|(x, _), (y, _)| x.representative().cmp(&y.representative()));
    tuples.into_iter().unzip()
}

fn generate_memory_permutation_argument_column(
    addresses_original: Vec<Felt252>,
    values_original: Vec<Felt252>,
    addresses_sorted: &[Felt252],
    values_sorted: &[Felt252],
    rap_challenges: &CairoRAPChallenges,
) -> Vec<Felt252> {
    let z = &rap_challenges.z_memory;
    let alpha = &rap_challenges.alpha_memory;

    let mut denom: Vec<_> = addresses_sorted
        .iter()
        .zip(values_sorted)
        .map(|(ap, vp)| z - (ap + alpha * vp))
        .collect();
    FieldElement::inplace_batch_inverse(&mut denom).unwrap();
    // Returns the cumulative products of the numerators and denominators
    addresses_original
        .iter()
        .zip(&values_original)
        .zip(&denom)
        .scan(Felt252::one(), |product, ((a_i, v_i), den_i)| {
            let ret = *product;
            *product = ret * ((z - (a_i + alpha * v_i)) * den_i);
            Some(*product)
        })
        .collect::<Vec<Felt252>>()
}
fn generate_range_check_permutation_argument_column(
    offset_column_original: &[Felt252],
    offset_column_sorted: &[Felt252],
    rap_challenges: &CairoRAPChallenges,
) -> Vec<Felt252> {
    let z = &rap_challenges.z_range_check;

    let mut denom: Vec<_> = offset_column_sorted.iter().map(|x| z - x).collect();
    FieldElement::inplace_batch_inverse(&mut denom).unwrap();

    offset_column_original
        .iter()
        .zip(&denom)
        .scan(Felt252::one(), |product, (num_i, den_i)| {
            let ret = *product;
            *product = ret * (z - num_i) * den_i;
            Some(*product)
        })
        .collect::<Vec<Felt252>>()
}

impl AIR for CairoAIR {
    type Field = Stark252PrimeField;
    type RAPChallenges = CairoRAPChallenges;
    type PublicInputs = PublicInputs;

    const STEP_SIZE: usize = 1;

    /// Creates a new CairoAIR from proof_options
    ///
    /// # Arguments
    ///
    /// * `trace_length` - Length of the Cairo execution trace. Must be a power fo two.
    /// * `pub_inputs` - Public inputs sent by the Cairo runner.
    /// * `proof_options` - STARK proving configuration options.
    #[rustfmt::skip]
    fn new(
        trace_length: usize,
        pub_inputs: &Self::PublicInputs,
        proof_options: &ProofOptions
    ) -> Self {
        debug_assert!(trace_length.is_power_of_two());

        let trace_columns = 59;
        let transition_degrees = vec![
            2, 2, 2, 2, 2, 2, 2, 2, 2, 2, 2, 2, 2, 2, 2, // Flags 0-14.
            1, // Flag 15
            2, 2, 2, 2, 2, 2, 2, 2, 2, 2, 2, 2, 2, 2, 2, // Other constraints.
            2, 2, 2, 2, 2, // Increasing memory auxiliary constraints.
            2, 2, 2, 2, 2, // Consistent memory auxiliary constraints.
            2, 2, 2, 2, 2, // Permutation auxiliary constraints.
            2, 2, 2, 2, // range-check increasing constraints.
            2, 2, 2, 2, // range-check permutation argument constraints.
        ];
        let transition_exemptions = vec![
            0, 0, 0, 0, 0, 0, 0, 0, 0, 0, 0, 0, 0, 0, 0, 0, // flags (16)
            0, // inst (1)
            0, 0, 0, // operand consraints (3)
            1, 1, 1, 1, 0, 0, // register constraints (6)
            0, 0, 0, 0, 0, // opcode constraints (5)
            0, 0, 0, 0, 1, // memory continuous (4)
            0, 0, 0, 0, 1, // memory value consistency (4)
            0, 0, 0, 0, 1, // memory permutation argument (4)
            0, 0, 0, 1, // range check continuous (3)
            0, 0, 0, 0, // range check permutation argument (3)
        ];
<<<<<<< HEAD
        let mut num_transition_constraints = 54;

        // This is a hacky solution for the moment and must be changed once we start implementing 
        // layouts functionality. The `has_rc_builtin` boolean should not exist, we will know the
        // layout from the Cairo public inputs directly, and the number of constraints and columns
        // will be enforced through that.
        let has_rc_builtin = pub_inputs.memory_segments.get(&SegmentName::RangeCheck).is_some();
        if has_rc_builtin {
            trace_columns += 8 + 1; // 8 columns for each rc of the range-check builtin values decomposition, 1 for the values
            transition_degrees.push(1); // Range check builtin constraint
            transition_exemptions.push(0); // range-check builtin exemption
            num_transition_constraints += 1; // range-check builtin value decomposition constraint
        }
=======
        let num_transition_constraints = 54;

>>>>>>> 08e94447
        let num_transition_exemptions = 1_usize;

        let context = AirContext {
            proof_options: proof_options.clone(),
            trace_columns,
            transition_degrees,
            transition_exemptions,
            transition_offsets: vec![0, 1],
            num_transition_constraints,
            num_transition_exemptions,
        };

        // The number of the transition constraints and the lengths of transition degrees
        // and transition exemptions should be the same always.
        debug_assert_eq!(
            context.transition_degrees.len(),
            context.num_transition_constraints
        );
        debug_assert_eq!(
            context.transition_exemptions.len(),
            context.num_transition_constraints
        );

        Self {
            context,
            pub_inputs: pub_inputs.clone(),
            trace_length,
        }
    }

    fn build_auxiliary_trace(
        &self,
        main_trace: &TraceTable<Self::Field>,
        rap_challenges: &Self::RAPChallenges,
    ) -> TraceTable<Self::Field> {
        let addresses_original = main_trace.merge_columns(&[
            FRAME_PC,
            FRAME_DST_ADDR,
            FRAME_OP0_ADDR,
            FRAME_OP1_ADDR,
            EXTRA_ADDR,
        ]);

        let values_original =
            main_trace.merge_columns(&[FRAME_INST, FRAME_DST, FRAME_OP0, FRAME_OP1, EXTRA_VAL]);

        let (addresses, values) = add_pub_memory_in_public_input_section(
            &addresses_original,
            &values_original,
            &self.pub_inputs,
        );

        let (addresses, values) = sort_columns_by_memory_address(addresses, values);

        let permutation_col = generate_memory_permutation_argument_column(
            addresses_original,
            values_original,
            &addresses,
            &values,
            rap_challenges,
        );

        // Range Check
        let offsets_original = main_trace.merge_columns(&[OFF_DST, OFF_OP0, OFF_OP1, RC_HOLES]);

        let mut offsets_sorted: Vec<u16> = offsets_original
            .iter()
            .map(|x| x.representative().into())
            .collect();
        offsets_sorted.sort();
        let offsets_sorted: Vec<_> = offsets_sorted
            .iter()
            .map(|x| FieldElement::from(*x as u64))
            .collect();

        let range_check_permutation_col = generate_range_check_permutation_argument_column(
            &offsets_original,
            &offsets_sorted,
            rap_challenges,
        );

        // Convert from long-format to wide-format again
        let mut aux_data = Vec::new();
        for i in 0..main_trace.n_rows() {
            aux_data.push(offsets_sorted[4 * i]);
            aux_data.push(offsets_sorted[4 * i + 1]);
            aux_data.push(offsets_sorted[4 * i + 2]);
            aux_data.push(offsets_sorted[4 * i + 3]);
            aux_data.push(addresses[5 * i]);
            aux_data.push(addresses[5 * i + 1]);
            aux_data.push(addresses[5 * i + 2]);
            aux_data.push(addresses[5 * i + 3]);
            aux_data.push(addresses[5 * i + 4]);
            aux_data.push(values[5 * i]);
            aux_data.push(values[5 * i + 1]);
            aux_data.push(values[5 * i + 2]);
            aux_data.push(values[5 * i + 3]);
            aux_data.push(values[5 * i + 4]);
            aux_data.push(permutation_col[5 * i]);
            aux_data.push(permutation_col[5 * i + 1]);
            aux_data.push(permutation_col[5 * i + 2]);
            aux_data.push(permutation_col[5 * i + 3]);
            aux_data.push(permutation_col[5 * i + 4]);
            aux_data.push(range_check_permutation_col[4 * i]);
            aux_data.push(range_check_permutation_col[4 * i + 1]);
            aux_data.push(range_check_permutation_col[4 * i + 2]);
            aux_data.push(range_check_permutation_col[4 * i + 3]);
        }

        let aux_table = Table::new(aux_data, self.number_auxiliary_rap_columns());

        TraceTable {
            table: aux_table,
            step_size: Self::STEP_SIZE,
        }
    }

    fn build_rap_challenges(
        &self,
        transcript: &mut impl IsStarkTranscript<Self::Field>,
    ) -> Self::RAPChallenges {
        CairoRAPChallenges {
            alpha_memory: transcript.sample_field_element(),
            z_memory: transcript.sample_field_element(),
            z_range_check: transcript.sample_field_element(),
        }
    }

    fn number_auxiliary_rap_columns(&self) -> usize {
        // RANGE_CHECK_COL_i + MEMORY_INCREASING_i + MEMORY_CONSISTENCY_i + PERMUTATION_ARGUMENT_COL_i +
        // + PERMUTATION_ARGUMENT_RANGE_CHECK_COL_i
        23
    }

    fn compute_transition(
        &self,
        frame: &Frame<Self::Field>,
        rap_challenges: &Self::RAPChallenges,
    ) -> Vec<FieldElement<Self::Field>> {
        let mut constraints: Vec<FieldElement<Self::Field>> =
            vec![Felt252::zero(); self.num_transition_constraints()];

        compute_instr_constraints(&mut constraints, frame);
        compute_operand_constraints(&mut constraints, frame);
        compute_register_constraints(&mut constraints, frame);
        compute_opcode_constraints(&mut constraints, frame);
        memory_is_increasing(&mut constraints, frame);
        permutation_argument(&mut constraints, frame, rap_challenges);
        permutation_argument_range_check(&mut constraints, frame, rap_challenges);

        constraints
    }

    /// From the Cairo whitepaper, section 9.10.
    /// These are part of the register constraints.
    ///
    /// Boundary constraints:
    ///  * ap_0 = fp_0 = ap_i
    ///  * ap_t = ap_f
    ///  * pc_0 = pc_i
    ///  * pc_t = pc_f
    fn boundary_constraints(
        &self,
        rap_challenges: &Self::RAPChallenges,
    ) -> BoundaryConstraints<Self::Field> {
        let initial_pc = BoundaryConstraint::new(MEM_A_TRACE_OFFSET, 0, self.pub_inputs.pc_init);
        let initial_ap = BoundaryConstraint::new(MEM_P_TRACE_OFFSET, 0, self.pub_inputs.ap_init);

        let final_pc = BoundaryConstraint::new(
            MEM_A_TRACE_OFFSET,
            self.pub_inputs.num_steps - 1,
            self.pub_inputs.pc_final,
        );
        let final_ap = BoundaryConstraint::new(
            MEM_P_TRACE_OFFSET,
            self.pub_inputs.num_steps - 1,
            self.pub_inputs.ap_final,
        );

        // Auxiliary constraint: permutation argument final value
        let final_index = self.trace_length - 1;

        let cumulative_product = self
            .pub_inputs
            .public_memory
            .iter()
            .fold(FieldElement::one(), |product, (address, value)| {
                product
                    * (rap_challenges.z_memory - (address + rap_challenges.alpha_memory * value))
            })
            .inv()
            .unwrap();

        let permutation_final = rap_challenges
            .z_memory
            .pow(self.pub_inputs.public_memory.len())
            * cumulative_product;

        let permutation_final_constraint =
            BoundaryConstraint::new(PERMUTATION_ARGUMENT_COL_4, final_index, permutation_final);

        let one: FieldElement<Self::Field> = FieldElement::one();
        let range_check_final_constraint =
            BoundaryConstraint::new(PERMUTATION_ARGUMENT_RANGE_CHECK_COL_4, final_index, one);

        let range_check_min = BoundaryConstraint::new(
            RANGE_CHECK_COL_1,
            0,
            FieldElement::from(self.pub_inputs.range_check_min.unwrap() as u64),
        );

        let range_check_max = BoundaryConstraint::new(
            RANGE_CHECK_COL_4,
            final_index,
            FieldElement::from(self.pub_inputs.range_check_max.unwrap() as u64),
        );

        let constraints = vec![
            initial_pc,
            initial_ap,
            final_pc,
            final_ap,
            permutation_final_constraint,
            range_check_final_constraint,
            range_check_min,
            range_check_max,
        ];

        BoundaryConstraints::from_constraints(constraints)
    }

    fn context(&self) -> &AirContext {
        &self.context
    }

    fn composition_poly_degree_bound(&self) -> usize {
        2 * self.trace_length
    }

    fn trace_length(&self) -> usize {
        self.trace_length
    }

    fn pub_inputs(&self) -> &Self::PublicInputs {
        &self.pub_inputs
    }
}

/// From the Cairo whitepaper, section 9.10
fn compute_instr_constraints(constraints: &mut [Felt252], frame: &Frame<Stark252PrimeField>) {
    // These constraints are only applied over elements of the same row.
    let curr = frame.get_evaluation_step(0);

    let flags: Vec<&Felt252> = (0..16)
        .map(|col_idx| curr.get_evaluation_element(0, col_idx))
        .collect();

    // Bit constraints
    for (i, flag) in flags.clone().into_iter().enumerate() {
        constraints[i] = match i {
            0..=14 => flag * (flag - Felt252::one()),
            15 => *flag,
            _ => panic!("Unknown flag offset"),
        };
    }

    // Instruction unpacking
    let two = Felt252::from(2);
    let b16 = two.pow(16u32);
    let b32 = two.pow(32u32);
    let b48 = two.pow(48u32);

    // Named like this to match the Cairo whitepaper's notation.
    let f0_squiggle = flags
        .into_iter()
        .rev()
        .fold(Felt252::zero(), |acc, flag| flag + two * acc);

    let off_dst = curr.get_evaluation_element(0, OFF_DST);
    let off_op0 = curr.get_evaluation_element(0, OFF_OP0);
    let off_op1 = curr.get_evaluation_element(0, OFF_OP1);
    let instruction = curr.get_evaluation_element(0, FRAME_INST);

    constraints[INST] = off_dst + b16 * off_op0 + b32 * off_op1 + b48 * f0_squiggle - instruction;
}

fn compute_operand_constraints(constraints: &mut [Felt252], frame: &Frame<Stark252PrimeField>) {
    // These constraints are only applied over elements of the same row.
    let curr = frame.get_evaluation_step(0);

    let ap = curr.get_evaluation_element(0, FRAME_AP);
    let fp = curr.get_evaluation_element(0, FRAME_FP);
    let pc = curr.get_evaluation_element(0, FRAME_PC);

    let dst_fp = curr.get_evaluation_element(0, F_DST_FP);
    let off_dst = curr.get_evaluation_element(0, OFF_DST);
    let dst_addr = curr.get_evaluation_element(0, FRAME_DST_ADDR);

    let op0_fp = curr.get_evaluation_element(0, F_OP_0_FP);
    let off_op0 = curr.get_evaluation_element(0, OFF_OP0);
    let op0_addr = curr.get_evaluation_element(0, FRAME_OP0_ADDR);

    let op1_val = curr.get_evaluation_element(0, F_OP_1_VAL);
    let op1_ap = curr.get_evaluation_element(0, F_OP_1_AP);
    let op1_fp = curr.get_evaluation_element(0, F_OP_1_FP);
    let op0 = curr.get_evaluation_element(0, FRAME_OP0);
    let off_op1 = curr.get_evaluation_element(0, OFF_OP1);
    let op1_addr = curr.get_evaluation_element(0, FRAME_OP1_ADDR);

    let one = Felt252::one();
    let b15 = Felt252::from(2).pow(15u32);

    constraints[DST_ADDR] = dst_fp * fp + (one - dst_fp) * ap + (off_dst - b15) - dst_addr;

    constraints[OP0_ADDR] = op0_fp * fp + (one - op0_fp) * ap + (off_op0 - b15) - op0_addr;

    constraints[OP1_ADDR] = op1_val * pc
        + op1_ap * ap
        + op1_fp * fp
        + (one - op1_val - op1_ap - op1_fp) * op0
        + (off_op1 - b15)
        - op1_addr;
}

fn compute_register_constraints(constraints: &mut [Felt252], frame: &Frame<Stark252PrimeField>) {
    let curr = frame.get_evaluation_step(0);
    let next = frame.get_evaluation_step(1);

    let one = Felt252::one();
    let two = Felt252::from(2);

    let ap = curr.get_evaluation_element(0, FRAME_AP);
    let next_ap = next.get_evaluation_element(0, FRAME_AP);
    let ap_add = curr.get_evaluation_element(0, F_AP_ADD);
    let res = curr.get_evaluation_element(0, FRAME_RES);
    let ap_one = curr.get_evaluation_element(0, F_AP_ONE);
    let opc_call = curr.get_evaluation_element(0, F_OPC_CALL);

    let opc_ret = curr.get_evaluation_element(0, F_OPC_RET);
    let dst = curr.get_evaluation_element(0, FRAME_DST);
    let fp = curr.get_evaluation_element(0, FRAME_FP);
    let next_fp = next.get_evaluation_element(0, FRAME_FP);

    let t1 = curr.get_evaluation_element(0, FRAME_T1);
    let pc_jnz = curr.get_evaluation_element(0, F_PC_JNZ);
    let pc = curr.get_evaluation_element(0, FRAME_PC);
    let next_pc = next.get_evaluation_element(0, FRAME_PC);

    let t0 = curr.get_evaluation_element(0, FRAME_T0);
    let op1 = curr.get_evaluation_element(0, FRAME_OP1);
    let pc_abs = curr.get_evaluation_element(0, F_PC_ABS);
    let pc_rel = curr.get_evaluation_element(0, F_PC_REL);

    // ap and fp constraints
    constraints[NEXT_AP] = ap + ap_add * res + ap_one + opc_call * two - next_ap;

    constraints[NEXT_FP] =
        opc_ret * dst + opc_call * (ap + two) + (one - opc_ret - opc_call) * fp - next_fp;

    // pc constraints
    constraints[NEXT_PC_1] = (t1 - pc_jnz) * (next_pc - (pc + frame_inst_size(curr)));

    constraints[NEXT_PC_2] = t0 * (next_pc - (pc + op1)) + (one - pc_jnz) * next_pc
        - ((one - pc_abs - pc_rel - pc_jnz) * (pc + frame_inst_size(curr))
            + pc_abs * res
            + pc_rel * (pc + res));

    constraints[T0] = pc_jnz * dst - t0;
    constraints[T1] = t0 * res - t1;
}

fn compute_opcode_constraints(constraints: &mut [Felt252], frame: &Frame<Stark252PrimeField>) {
    let curr = frame.get_evaluation_step(0);
    let one = Felt252::one();

    let mul = curr.get_evaluation_element(0, FRAME_MUL);
    let op0 = curr.get_evaluation_element(0, FRAME_OP0);
    let op1 = curr.get_evaluation_element(0, FRAME_OP1);

    let res_add = curr.get_evaluation_element(0, F_RES_ADD);
    let res_mul = curr.get_evaluation_element(0, F_RES_MUL);
    let pc_jnz = curr.get_evaluation_element(0, F_PC_JNZ);
    let res = curr.get_evaluation_element(0, FRAME_RES);

    let opc_call = curr.get_evaluation_element(0, F_OPC_CALL);
    let dst = curr.get_evaluation_element(0, FRAME_DST);
    let fp = curr.get_evaluation_element(0, FRAME_FP);
    let pc = curr.get_evaluation_element(0, FRAME_PC);

    let opc_aeq = curr.get_evaluation_element(0, F_OPC_AEQ);

    constraints[MUL_1] = mul - op0 * op1;

    constraints[MUL_2] =
        res_add * (op0 + op1) + res_mul * mul + (one - res_add - res_mul - pc_jnz) * op1
            - (one - pc_jnz) * res;

    constraints[CALL_1] = opc_call * (dst - fp);

    constraints[CALL_2] = opc_call * (op0 - (pc + frame_inst_size(curr)));

    constraints[ASSERT_EQ] = opc_aeq * (dst - res);
}

fn memory_is_increasing(constraints: &mut [Felt252], frame: &Frame<Stark252PrimeField>) {
    let curr = frame.get_evaluation_step(0);
    let next = frame.get_evaluation_step(1);
    let one = FieldElement::one();

    let mem_addr_sorted_0 = curr.get_evaluation_element(0, MEMORY_ADDR_SORTED_0);
    let mem_addr_sorted_1 = curr.get_evaluation_element(0, MEMORY_ADDR_SORTED_1);
    let mem_addr_sorted_2 = curr.get_evaluation_element(0, MEMORY_ADDR_SORTED_2);
    let mem_addr_sorted_3 = curr.get_evaluation_element(0, MEMORY_ADDR_SORTED_3);
    let mem_addr_sorted_4 = curr.get_evaluation_element(0, MEMORY_ADDR_SORTED_4);
    let next_mem_addr_sorted_0 = next.get_evaluation_element(0, MEMORY_ADDR_SORTED_0);

    let mem_val_sorted_0 = curr.get_evaluation_element(0, MEMORY_VALUES_SORTED_0);
    let mem_val_sorted_1 = curr.get_evaluation_element(0, MEMORY_VALUES_SORTED_1);
    let mem_val_sorted_2 = curr.get_evaluation_element(0, MEMORY_VALUES_SORTED_2);
    let mem_val_sorted_3 = curr.get_evaluation_element(0, MEMORY_VALUES_SORTED_3);
    let mem_val_sorted_4 = curr.get_evaluation_element(0, MEMORY_VALUES_SORTED_4);
    let next_mem_val_sorted_0 = next.get_evaluation_element(0, MEMORY_VALUES_SORTED_0);

    constraints[MEMORY_INCREASING_0] =
        (mem_addr_sorted_0 - mem_addr_sorted_1) * (mem_addr_sorted_1 - mem_addr_sorted_0 - one);

    constraints[MEMORY_INCREASING_1] =
        (mem_addr_sorted_1 - mem_addr_sorted_2) * (mem_addr_sorted_2 - mem_addr_sorted_1 - one);

    constraints[MEMORY_INCREASING_2] =
        (mem_addr_sorted_2 - mem_addr_sorted_3) * (mem_addr_sorted_3 - mem_addr_sorted_2 - one);

    constraints[MEMORY_INCREASING_3] =
        (mem_addr_sorted_3 - mem_addr_sorted_4) * (mem_addr_sorted_4 - mem_addr_sorted_3 - one);

    constraints[MEMORY_INCREASING_4] = (mem_addr_sorted_4 - next_mem_addr_sorted_0)
        * (next_mem_addr_sorted_0 - mem_addr_sorted_4 - one);

    constraints[MEMORY_CONSISTENCY_0] =
        (mem_val_sorted_0 - mem_val_sorted_1) * (mem_addr_sorted_1 - mem_addr_sorted_0 - one);

    constraints[MEMORY_CONSISTENCY_1] =
        (mem_val_sorted_1 - mem_val_sorted_2) * (mem_addr_sorted_2 - mem_addr_sorted_1 - one);

    constraints[MEMORY_CONSISTENCY_2] =
        (mem_val_sorted_2 - mem_val_sorted_3) * (mem_addr_sorted_3 - mem_addr_sorted_2 - one);

    constraints[MEMORY_CONSISTENCY_3] =
        (mem_val_sorted_3 - mem_val_sorted_4) * (mem_addr_sorted_4 - mem_addr_sorted_3 - one);

    constraints[MEMORY_CONSISTENCY_4] = (mem_val_sorted_4 - next_mem_val_sorted_0)
        * (next_mem_addr_sorted_0 - mem_addr_sorted_4 - one);
}

fn permutation_argument(
    constraints: &mut [Felt252],
    frame: &Frame<Stark252PrimeField>,
    rap_challenges: &CairoRAPChallenges,
) {
    let curr = frame.get_evaluation_step(0);
    let next = frame.get_evaluation_step(1);

    let z = &rap_challenges.z_memory;
    let alpha = &rap_challenges.alpha_memory;

    let p0 = curr.get_evaluation_element(0, PERMUTATION_ARGUMENT_COL_0);
    let next_p0 = next.get_evaluation_element(0, PERMUTATION_ARGUMENT_COL_0);
    let p1 = curr.get_evaluation_element(0, PERMUTATION_ARGUMENT_COL_1);
    let p2 = curr.get_evaluation_element(0, PERMUTATION_ARGUMENT_COL_2);
    let p3 = curr.get_evaluation_element(0, PERMUTATION_ARGUMENT_COL_3);
    let p4 = curr.get_evaluation_element(0, PERMUTATION_ARGUMENT_COL_4);

    let next_ap0 = next.get_evaluation_element(0, MEMORY_ADDR_SORTED_0);
    let ap1 = curr.get_evaluation_element(0, MEMORY_ADDR_SORTED_1);
    let ap2 = curr.get_evaluation_element(0, MEMORY_ADDR_SORTED_2);
    let ap3 = curr.get_evaluation_element(0, MEMORY_ADDR_SORTED_3);
    let ap4 = curr.get_evaluation_element(0, MEMORY_ADDR_SORTED_4);

    let next_vp0 = next.get_evaluation_element(0, MEMORY_VALUES_SORTED_0);
    let vp1 = curr.get_evaluation_element(0, MEMORY_VALUES_SORTED_1);
    let vp2 = curr.get_evaluation_element(0, MEMORY_VALUES_SORTED_2);
    let vp3 = curr.get_evaluation_element(0, MEMORY_VALUES_SORTED_3);
    let vp4 = curr.get_evaluation_element(0, MEMORY_VALUES_SORTED_4);

    let next_a0 = next.get_evaluation_element(0, FRAME_PC);
    let a1 = curr.get_evaluation_element(0, FRAME_DST_ADDR);
    let a2 = curr.get_evaluation_element(0, FRAME_OP0_ADDR);
    let a3 = curr.get_evaluation_element(0, FRAME_OP1_ADDR);
    let a4 = curr.get_evaluation_element(0, EXTRA_ADDR);

    let next_v0 = next.get_evaluation_element(0, FRAME_INST);
    let v1 = curr.get_evaluation_element(0, FRAME_DST);
    let v2 = curr.get_evaluation_element(0, FRAME_OP0);
    let v3 = curr.get_evaluation_element(0, FRAME_OP1);
    let v4 = curr.get_evaluation_element(0, EXTRA_VAL);

    constraints[PERMUTATION_ARGUMENT_0] =
        (z - (ap1 + alpha * vp1)) * p1 - (z - (a1 + alpha * v1)) * p0;
    constraints[PERMUTATION_ARGUMENT_1] =
        (z - (ap2 + alpha * vp2)) * p2 - (z - (a2 + alpha * v2)) * p1;
    constraints[PERMUTATION_ARGUMENT_2] =
        (z - (ap3 + alpha * vp3)) * p3 - (z - (a3 + alpha * v3)) * p2;
    constraints[PERMUTATION_ARGUMENT_3] =
        (z - (ap4 + alpha * vp4)) * p4 - (z - (a4 + alpha * v4)) * p3;
    constraints[PERMUTATION_ARGUMENT_4] =
        (z - (next_ap0 + alpha * next_vp0)) * next_p0 - (z - (next_a0 + alpha * next_v0)) * p4;
}

fn permutation_argument_range_check(
    constraints: &mut [Felt252],
    frame: &Frame<Stark252PrimeField>,
    rap_challenges: &CairoRAPChallenges,
) {
    let curr = frame.get_evaluation_step(0);
    let next = frame.get_evaluation_step(1);
    let one = FieldElement::one();
    let z = &rap_challenges.z_range_check;

    let rc_col_1 = curr.get_evaluation_element(0, RANGE_CHECK_COL_1);
    let rc_col_2 = curr.get_evaluation_element(0, RANGE_CHECK_COL_2);
    let rc_col_3 = curr.get_evaluation_element(0, RANGE_CHECK_COL_3);
    let rc_col_4 = curr.get_evaluation_element(0, RANGE_CHECK_COL_4);
    let next_rc_col_1 = next.get_evaluation_element(0, RANGE_CHECK_COL_1);

    constraints[RANGE_CHECK_INCREASING_0] = (rc_col_1 - rc_col_2) * (rc_col_2 - rc_col_1 - one);
    constraints[RANGE_CHECK_INCREASING_1] = (rc_col_2 - rc_col_3) * (rc_col_3 - rc_col_2 - one);
    constraints[RANGE_CHECK_INCREASING_2] = (rc_col_3 - rc_col_4) * (rc_col_4 - rc_col_3 - one);
    constraints[RANGE_CHECK_INCREASING_3] =
        (rc_col_4 - next_rc_col_1) * (next_rc_col_1 - rc_col_4 - one);

    let p0 = curr.get_evaluation_element(0, PERMUTATION_ARGUMENT_RANGE_CHECK_COL_1);
    let next_p0 = next.get_evaluation_element(0, PERMUTATION_ARGUMENT_RANGE_CHECK_COL_1);
    let p1 = curr.get_evaluation_element(0, PERMUTATION_ARGUMENT_RANGE_CHECK_COL_2);
    let p2 = curr.get_evaluation_element(0, PERMUTATION_ARGUMENT_RANGE_CHECK_COL_3);
    let p3 = curr.get_evaluation_element(0, PERMUTATION_ARGUMENT_RANGE_CHECK_COL_4);

    let next_ap0 = next.get_evaluation_element(0, RANGE_CHECK_COL_1);
    let ap1 = curr.get_evaluation_element(0, RANGE_CHECK_COL_2);
    let ap2 = curr.get_evaluation_element(0, RANGE_CHECK_COL_3);
    let ap3 = curr.get_evaluation_element(0, RANGE_CHECK_COL_4);

    let a0_next = next.get_evaluation_element(0, OFF_DST);
    let a1 = curr.get_evaluation_element(0, OFF_OP0);
    let a2 = curr.get_evaluation_element(0, OFF_OP1);
    let a3 = curr.get_evaluation_element(0, RC_HOLES);

    constraints[RANGE_CHECK_0] = (z - ap1) * p1 - (z - a1) * p0;
    constraints[RANGE_CHECK_1] = (z - ap2) * p2 - (z - a2) * p1;
    constraints[RANGE_CHECK_2] = (z - ap3) * p3 - (z - a3) * p2;
    constraints[RANGE_CHECK_3] = (z - next_ap0) * next_p0 - (z - a0_next) * p3;
}

fn frame_inst_size(step: &StepView<Stark252PrimeField>) -> Felt252 {
    let op1_val = step.get_evaluation_element(0, F_OP_1_VAL);
    op1_val + Felt252::one()
}

/// Wrapper function for generating Cairo proofs without the need to specify
/// concrete types.
/// The field is set to Stark252PrimeField and the AIR to CairoAIR.
pub fn generate_cairo_proof(
    trace: &TraceTable<Stark252PrimeField>,
    pub_input: &PublicInputs,
    proof_options: &ProofOptions,
) -> Result<StarkProof<Stark252PrimeField>, ProvingError> {
    Prover::prove::<CairoAIR>(
        trace,
        pub_input,
        proof_options,
        StoneProverTranscript::new(&[]),
    )
}

/// Wrapper function for verifying Cairo proofs without the need to specify
/// concrete types.
/// The field is set to Stark252PrimeField and the AIR to CairoAIR.
pub fn verify_cairo_proof(
    proof: &StarkProof<Stark252PrimeField>,
    pub_input: &PublicInputs,
    proof_options: &ProofOptions,
) -> bool {
    Verifier::verify::<CairoAIR>(
        proof,
        pub_input,
        proof_options,
        StoneProverTranscript::new(&[]),
    )
}

#[cfg(test)]
#[cfg(debug_assertions)]
mod test {
    use super::*;
    use lambdaworks_math::field::element::FieldElement;

    #[test]
    fn test_build_auxiliary_trace_add_program_in_public_input_section_works() {
        let dummy_public_input = PublicInputs {
            pc_init: FieldElement::zero(),
            ap_init: FieldElement::zero(),
            fp_init: FieldElement::zero(),
            pc_final: FieldElement::zero(),
            ap_final: FieldElement::zero(),
            public_memory: HashMap::from([
                (FieldElement::one(), FieldElement::from(10)),
                (FieldElement::from(2), FieldElement::from(20)),
            ]),
            range_check_max: None,
            range_check_min: None,
            num_steps: 1,
            memory_segments: MemorySegmentMap::new(),
            codelen: 3,
        };

        let a = vec![
            FieldElement::one(),
            FieldElement::one(),
            FieldElement::one(),
            FieldElement::one(),
            FieldElement::zero(),
            FieldElement::from(2),
            FieldElement::from(2),
            FieldElement::from(2),
            FieldElement::from(2),
            FieldElement::zero(),
        ];
        let v = vec![
            FieldElement::one(),
            FieldElement::one(),
            FieldElement::zero(),
            FieldElement::zero(),
            FieldElement::zero(),
            FieldElement::zero(),
            FieldElement::zero(),
            FieldElement::zero(),
            FieldElement::zero(),
            FieldElement::zero(),
        ];
        let (ap, vp) = add_pub_memory_in_public_input_section(&a, &v, &dummy_public_input);
        assert_eq!(
            ap,
            vec![
                FieldElement::one(),
                FieldElement::one(),
                FieldElement::one(),
                FieldElement::one(),
                FieldElement::one(),
                FieldElement::from(2),
                FieldElement::from(2),
                FieldElement::from(2),
                FieldElement::from(2),
                FieldElement::from(2),
            ]
        );
        assert_eq!(
            vp,
            vec![
                FieldElement::one(),
                FieldElement::one(),
                FieldElement::zero(),
                FieldElement::zero(),
                FieldElement::from(10),
                FieldElement::zero(),
                FieldElement::zero(),
                FieldElement::zero(),
                FieldElement::zero(),
                FieldElement::from(20),
            ]
        );
    }

    #[test]
    fn test_build_auxiliary_trace_add_program_with_output_in_public_input_section_works() {
        let dummy_public_input = PublicInputs {
            pc_init: FieldElement::zero(),
            ap_init: FieldElement::zero(),
            fp_init: FieldElement::zero(),
            pc_final: FieldElement::zero(),
            ap_final: FieldElement::zero(),
            public_memory: HashMap::from([
                (FieldElement::one(), FieldElement::from(10)),
                (FieldElement::from(2), FieldElement::from(20)),
                (FieldElement::from(20), FieldElement::from(40)),
            ]),
            range_check_max: None,
            range_check_min: None,
            num_steps: 1,
            memory_segments: MemorySegmentMap::from([(SegmentName::Output, Segment::from(20..21))]),
            codelen: 3,
        };

        let a = vec![
            FieldElement::one(),
            FieldElement::one(),
            FieldElement::one(),
            FieldElement::one(),
            FieldElement::zero(),
            FieldElement::one(),
            FieldElement::one(),
            FieldElement::one(),
            FieldElement::one(),
            FieldElement::zero(),
            FieldElement::one(),
            FieldElement::one(),
            FieldElement::one(),
            FieldElement::one(),
            FieldElement::zero(),
        ];

        let v = vec![
            FieldElement::one(),
            FieldElement::one(),
            FieldElement::zero(),
            FieldElement::zero(),
            FieldElement::zero(),
            FieldElement::zero(),
            FieldElement::zero(),
            FieldElement::zero(),
            FieldElement::zero(),
            FieldElement::zero(),
            FieldElement::zero(),
            FieldElement::zero(),
            FieldElement::zero(),
            FieldElement::zero(),
            FieldElement::zero(),
        ];

        let (ap, vp) = add_pub_memory_in_public_input_section(&a, &v, &dummy_public_input);
        assert_eq!(
            ap,
            vec![
                FieldElement::one(),
                FieldElement::one(),
                FieldElement::one(),
                FieldElement::one(),
                FieldElement::one(),
                FieldElement::one(),
                FieldElement::one(),
                FieldElement::one(),
                FieldElement::one(),
                FieldElement::from(2),
                FieldElement::one(),
                FieldElement::one(),
                FieldElement::one(),
                FieldElement::one(),
                FieldElement::from(20),
            ]
        );
        assert_eq!(
            vp,
            vec![
                FieldElement::one(),
                FieldElement::one(),
                FieldElement::zero(),
                FieldElement::zero(),
                FieldElement::from(10),
                FieldElement::zero(),
                FieldElement::zero(),
                FieldElement::zero(),
                FieldElement::zero(),
                FieldElement::from(20),
                FieldElement::zero(),
                FieldElement::zero(),
                FieldElement::zero(),
                FieldElement::zero(),
                FieldElement::from(40),
            ]
        );
    }

    #[test]
    fn test_build_auxiliary_trace_sort_columns_by_memory_address() {
        let a = vec![
            FieldElement::from(2),
            FieldElement::one(),
            FieldElement::from(3),
            FieldElement::from(2),
        ];
        let v = vec![
            FieldElement::from(6),
            FieldElement::from(4),
            FieldElement::from(5),
            FieldElement::from(6),
        ];
        let (ap, vp) = sort_columns_by_memory_address(a, v);
        assert_eq!(
            ap,
            vec![
                FieldElement::one(),
                FieldElement::from(2),
                FieldElement::from(2),
                FieldElement::from(3)
            ]
        );
        assert_eq!(
            vp,
            vec![
                FieldElement::from(4),
                FieldElement::from(6),
                FieldElement::from(6),
                FieldElement::from(5),
            ]
        );
    }

    #[test]
    fn test_build_auxiliary_trace_generate_permutation_argument_column() {
        let a = vec![
            FieldElement::from(3),
            FieldElement::one(),
            FieldElement::from(2),
        ];
        let v = vec![
            FieldElement::from(5),
            FieldElement::one(),
            FieldElement::from(2),
        ];
        let ap = vec![
            FieldElement::one(),
            FieldElement::from(2),
            FieldElement::from(3),
        ];
        let vp = vec![
            FieldElement::one(),
            FieldElement::from(2),
            FieldElement::from(5),
        ];
        let rap_challenges = CairoRAPChallenges {
            alpha_memory: FieldElement::from(15),
            z_memory: FieldElement::from(10),
            z_range_check: FieldElement::zero(),
        };
        let p = generate_memory_permutation_argument_column(a, v, &ap, &vp, &rap_challenges);
        assert_eq!(
            p,
            vec![
                FieldElement::from_hex(
                    "2aaaaaaaaaaaab0555555555555555555555555555555555555555555555561"
                )
                .unwrap(),
                FieldElement::from_hex(
                    "1745d1745d174602e8ba2e8ba2e8ba2e8ba2e8ba2e8ba2e8ba2e8ba2e8ba2ec"
                )
                .unwrap(),
                FieldElement::one(),
            ]
        );
    }
}

#[cfg(not(all(target_arch = "wasm32", target_os = "unknown")))]
#[cfg(test)]
mod prop_test {
    use lambdaworks_math::{
        field::fields::fft_friendly::stark_252_prime_field::Stark252PrimeField,
        traits::{Deserializable, Serializable},
    };
    use proptest::{prelude::*, prop_compose, proptest};
    use stark_platinum_prover::proof::{options::ProofOptions, stark::StarkProof};

    use crate::{
        air::{generate_cairo_proof, verify_cairo_proof},
        cairo_layout::CairoLayout,
        runner::run::generate_prover_args,
        tests::utils::cairo0_program_path,
        Felt252,
    };

    use super::{MemorySegmentMap, PublicInputs, Segment, SegmentName};

    prop_compose! {
        fn some_felt()(base in any::<u64>(), exponent in any::<u128>()) -> Felt252 {
            Felt252::from(base).pow(exponent)
        }
    }

    prop_compose! {
        fn some_public_inputs()(
            pc_init in some_felt(),
            ap_init in some_felt(),
            fp_init in some_felt(),
            pc_final in some_felt(),
            ap_final in some_felt(),
            public_memory in proptest::collection::hash_map(any::<u64>(), any::<u64>(), (8_usize, 16_usize)),
            range_check_max in proptest::option::of(any::<u16>()),
            range_check_min in proptest::option::of(any::<u16>()),
            num_steps in any::<usize>(),
            codelen in any::<usize>(),
        ) -> PublicInputs {
            let public_memory = public_memory.iter().map(|(k, v)| (Felt252::from(*k), Felt252::from(*v))).collect();
            let memory_segments = MemorySegmentMap::from([(SegmentName::Output, Segment::from(10u64..16u64)), (SegmentName::RangeCheck, Segment::from(20u64..71u64))]);
            PublicInputs {
                pc_init,
                ap_init,
                fp_init,
                pc_final,
                ap_final,
                public_memory,
                range_check_max,
                range_check_min,
                num_steps,
                memory_segments,
                codelen,
            }
        }
    }

    proptest! {
        #![proptest_config(ProptestConfig {cases: 5, .. ProptestConfig::default()})]
        #[test]
        fn test_public_inputs_serialization(
            public_inputs in some_public_inputs(),
        ){
            let serialized = Serializable::serialize(&public_inputs);
            let deserialized: PublicInputs = Deserializable::deserialize(&serialized).unwrap();
            prop_assert_eq!(public_inputs.pc_init, deserialized.pc_init);
            prop_assert_eq!(public_inputs.ap_init, deserialized.ap_init);
            prop_assert_eq!(public_inputs.fp_init, deserialized.fp_init);
            prop_assert_eq!(public_inputs.pc_final, deserialized.pc_final);
            prop_assert_eq!(public_inputs.ap_final, deserialized.ap_final);
            prop_assert_eq!(public_inputs.public_memory, deserialized.public_memory);
            prop_assert_eq!(public_inputs.range_check_max, deserialized.range_check_max);
            prop_assert_eq!(public_inputs.range_check_min, deserialized.range_check_min);
            prop_assert_eq!(public_inputs.num_steps, deserialized.num_steps);
            prop_assert_eq!(public_inputs.memory_segments, deserialized.memory_segments);
        }
    }

    #[test]
    fn deserialize_and_verify() {
        let program_content = std::fs::read(cairo0_program_path("fibonacci_10.json")).unwrap();
        let (main_trace, pub_inputs) =
            generate_prover_args(&program_content, CairoLayout::Plain).unwrap();

        let proof_options = ProofOptions::default_test_options();

        // The proof is generated and serialized.
        let proof = generate_cairo_proof(&main_trace, &pub_inputs, &proof_options).unwrap();
        let proof_bytes: Vec<u8> = serde_cbor::to_vec(&proof).unwrap();

        // The trace and original proof are dropped to show that they are decoupled from
        // the verifying process.
        drop(main_trace);
        drop(proof);

        // At this point, the verifier only knows about the serialized proof, the proof options
        // and the public inputs.
        let proof: StarkProof<Stark252PrimeField> = serde_cbor::from_slice(&proof_bytes).unwrap();

        // The proof is verified successfully.
        assert!(verify_cairo_proof(&proof, &pub_inputs, &proof_options));
    }
}<|MERGE_RESOLUTION|>--- conflicted
+++ resolved
@@ -233,25 +233,10 @@
         memory: &CairoMemory,
         codelen: usize,
     ) -> Self {
-<<<<<<< HEAD
-        let output_segment = memory_segments.get(&SegmentName::Output);
-
-        let mut public_memory = (1..=codelen as u64)
-            .map(|i| (Felt252::from(i), *memory.get(&i).unwrap()))
-            .collect::<HashMap<Felt252, Felt252>>();
-
-        if let Some(output_segment) = output_segment {
-            let range: Range<u64> = output_segment.clone().into();
-            for addr in range.clone() {
-                public_memory.insert(Felt252::from(addr), *memory.get(&addr).unwrap());
-            }
-        };
-=======
         let public_memory = (1..=codelen as u64)
             .map(|i| (Felt252::from(i), *memory.get(&i).unwrap()))
             .collect::<HashMap<Felt252, Felt252>>();
 
->>>>>>> 08e94447
         let last_step = &register_states.rows[register_states.steps() - 1];
 
         PublicInputs {
@@ -698,24 +683,8 @@
             0, 0, 0, 1, // range check continuous (3)
             0, 0, 0, 0, // range check permutation argument (3)
         ];
-<<<<<<< HEAD
-        let mut num_transition_constraints = 54;
-
-        // This is a hacky solution for the moment and must be changed once we start implementing 
-        // layouts functionality. The `has_rc_builtin` boolean should not exist, we will know the
-        // layout from the Cairo public inputs directly, and the number of constraints and columns
-        // will be enforced through that.
-        let has_rc_builtin = pub_inputs.memory_segments.get(&SegmentName::RangeCheck).is_some();
-        if has_rc_builtin {
-            trace_columns += 8 + 1; // 8 columns for each rc of the range-check builtin values decomposition, 1 for the values
-            transition_degrees.push(1); // Range check builtin constraint
-            transition_exemptions.push(0); // range-check builtin exemption
-            num_transition_constraints += 1; // range-check builtin value decomposition constraint
-        }
-=======
         let num_transition_constraints = 54;
 
->>>>>>> 08e94447
         let num_transition_exemptions = 1_usize;
 
         let context = AirContext {
