use std::{collections::VecDeque, iter};

use super::{
    cairo_mem::CairoMemory,
    decode::{
        instruction_flags::{
            aux_get_last_nim_of_field_element, ApUpdate, CairoInstructionFlags, CairoOpcode,
            DstReg, Op0Reg, Op1Src, PcUpdate, ResLogic,
        },
        instruction_offsets::InstructionOffsets,
    },
    register_states::RegisterStates,
};
<<<<<<< HEAD
use crate::layouts::plain::air::{CairoAIR, PublicInputs};
=======
use crate::air::{EXTRA_ADDR, RC_HOLES};
use crate::{
    air::{
        PublicInputs, FRAME_DST_ADDR, FRAME_OP0_ADDR, FRAME_OP1_ADDR, FRAME_PC, OFF_DST, OFF_OP0,
        OFF_OP1,
    },
    Felt252,
};
>>>>>>> eb123810
use cairo_vm::without_std::collections::HashMap;
use lambdaworks_math::{
    field::fields::fft_friendly::stark_252_prime_field::Stark252PrimeField,
    unsigned_integer::element::UnsignedInteger,
};
use stark_platinum_prover::{trace::TraceTable, Felt252};
type CairoTraceTable = TraceTable<Stark252PrimeField>;

<<<<<<< HEAD
// NOTE: This should be deleted and use CairoAIR::STEP_SIZE once it is set to 16
const CAIRO_STEP: usize = 16;
=======
// MAIN TRACE LAYOUT
// -----------------------------------------------------------------------------------------
//  A.  flags   (16) : Decoded instruction flags
//  B.  res     (1)  : Res value
//  C.  mem_p   (2)  : Temporary memory pointers (ap and fp)
//  D.  mem_a   (4)  : Memory addresses (pc, dst_addr, op0_addr, op1_addr)
//  E.  mem_v   (4)  : Memory values (inst, dst, op0, op1)
//  F.  offsets (3)  : (off_dst, off_op0, off_op1)
//  G.  derived (3)  : (t0, t1, mul)
//
//  A                B C  D    E    F   G
// ├xxxxxxxxxxxxxxxx|x|xx|xxxx|xxxx|xxx|xxx┤
//

/// Builds the Cairo main trace (i.e. the trace without the auxiliary columns).
/// Builds the execution trace, fills the offset range-check holes and memory holes, adds
/// public memory dummy accesses (See section 9.8 of the Cairo whitepaper) and pads the result
/// so that it has a trace length equal to the closest power of two.
pub fn build_main_trace(
    register_states: &RegisterStates,
    memory: &CairoMemory,
    public_input: &mut PublicInputs,
) -> CairoTraceTable {
    let mut main_trace = build_cairo_execution_trace(register_states, memory);

    let mut address_cols =
        main_trace.merge_columns(&[FRAME_PC, FRAME_DST_ADDR, FRAME_OP0_ADDR, FRAME_OP1_ADDR]);

    address_cols.sort_by_key(|x| x.representative());

    let (rc_holes, rc_min, rc_max) = get_rc_holes(&main_trace, &[OFF_DST, OFF_OP0, OFF_OP1]);

    // this will avaluate to true if the public inputs weren't obtained from the run_program() function
    if public_input.range_check_min.is_none() && public_input.range_check_max.is_none() {
        public_input.range_check_min = Some(rc_min);
        public_input.range_check_max = Some(rc_max);
    }
    fill_rc_holes(&mut main_trace, &rc_holes);

    let memory_holes = get_memory_holes(&address_cols, &public_input.public_memory);

    if !memory_holes.is_empty() {
        fill_memory_holes(&mut main_trace, &memory_holes);
    }

    add_pub_memory_dummy_accesses(
        &mut main_trace,
        public_input.public_memory.len(),
        memory_holes.len(),
    );
>>>>>>> eb123810

const PLAIN_LAYOUT_NUM_COLUMNS: usize = 8;

/// Gets holes from the range-checked columns. These holes must be filled for the
/// permutation range-checks, as can be read in section 9.9 of the Cairo whitepaper.
/// Receives the trace and the indexes of the range-checked columns.
/// Outputs the holes that must be filled to make the range continuous and the extreme
/// values rc_min and rc_max, corresponding to the minimum and maximum values of the range.
/// NOTE: These extreme values should be received as public inputs in the future and not
/// calculated here.
fn get_rc_holes(sorted_rc_values: &[u16]) -> VecDeque<Felt252> {
    let mut rc_holes = VecDeque::new();

    let mut prev_rc_value = sorted_rc_values[0];

    for rc_value in sorted_rc_values.iter() {
        let rc_diff = rc_value - prev_rc_value;
        if rc_diff != 1 && rc_diff != 0 {
            let mut rc_hole = prev_rc_value + 1;

            while rc_hole < *rc_value {
                rc_holes.push_back(Felt252::from(rc_hole as u64));
                rc_hole += 1;
            }
        }
        prev_rc_value = *rc_value;
    }

    rc_holes
}

/// Get memory holes from accessed addresses. These memory holes appear
/// as a consequence of interaction with builtins.
/// Returns a vector of addresses that were not present in the input vector (holes)
///
/// # Arguments
///
/// * `sorted_addrs` - Vector of sorted memory addresses.
<<<<<<< HEAD
/// * `codelen` - the length of the Cairo program instructions.
fn get_memory_holes(sorted_addrs: &[Felt252], codelen: usize) -> VecDeque<Felt252> {
    let mut memory_holes = VecDeque::new();
=======
/// * `pub_memory` - The public memory of the executed program.
fn get_memory_holes(
    sorted_addrs: &[Felt252],
    pub_memory: &HashMap<Felt252, Felt252>,
) -> Vec<Felt252> {
    let mut memory_holes = Vec::new();
>>>>>>> eb123810
    let mut prev_addr = &sorted_addrs[0];

    let one = Felt252::one();
    let zero = Felt252::zero();

    for addr in sorted_addrs.iter() {
        let addr_diff = addr - prev_addr;

        // If the candidate memory hole has an address belonging to the program segment (public
        // memory), that is not accounted here since public memory is added in a posterior step of
        // the protocol.
<<<<<<< HEAD
        if addr_diff != one && addr_diff != zero && addr.representative() > (codelen as u64).into()
        {
            let mut hole_addr = prev_addr + one;

            while hole_addr.representative() < addr.representative() {
                if hole_addr.representative() > (codelen as u64 + 1).into() {
                    memory_holes.push_back(hole_addr);
=======
        if addr_diff != Felt252::one() && addr_diff != Felt252::zero() {
            let mut hole_addr = prev_addr + Felt252::one();

            while hole_addr.representative() < addr.representative() {
                if !pub_memory.contains_key(&hole_addr) {
                    memory_holes.push(hole_addr);
>>>>>>> eb123810
                }
                hole_addr += one;
            }
        }
        prev_addr = addr;
    }

    let max_addr_plus_one = sorted_addrs.last().unwrap() + one;
    memory_holes.push_back(max_addr_plus_one);

    memory_holes
}

/// Receives the raw Cairo trace and memory as outputted from the Cairo VM and returns
/// the trace table used to Felt252ed the Cairo STARK prover.
/// The constraints of the Cairo AIR are defined over this trace rather than the raw trace
/// obtained from the Cairo VM, this is why this function is needed.
pub fn build_cairo_execution_trace(
    register_states: &RegisterStates,
    memory: &CairoMemory,
    public_input: &mut PublicInputs,
) -> CairoTraceTable {
    let num_steps = register_states.steps();

    // Instruction flags and offsets are decoded from the raw instructions and represented
    // by the CairoInstructionFlags and InstructionOffsets as an intermediate representation
    let (flags, biased_offsets): (Vec<CairoInstructionFlags>, Vec<InstructionOffsets>) =
        register_states
            .flags_and_offsets(memory)
            .unwrap()
            .into_iter()
            .unzip();

    // dst, op0, op1 and res are computed from flags and offsets
    let (dst_addrs, mut dsts): (Vec<Felt252>, Vec<Felt252>) =
        compute_dst(&flags, &biased_offsets, register_states, memory);
    let (op0_addrs, mut op0s): (Vec<Felt252>, Vec<Felt252>) =
        compute_op0(&flags, &biased_offsets, register_states, memory);
    let (op1_addrs, op1s): (Vec<Felt252>, Vec<Felt252>) =
        compute_op1(&flags, &biased_offsets, register_states, memory, &op0s);
    let mut res = compute_res(&flags, &op0s, &op1s, &dsts);

    // In some cases op0, dst or res may need to be updated from the already calculated values
    update_values(&flags, register_states, &mut op0s, &mut dsts, &mut res);

    // Flags and offsets are transformed to a bit representation. This is needed since
    // the flag constraints of the Cairo AIR are defined over bit representations of these
    let bit_prefix_flags: Vec<[Felt252; 16]> = flags
        .iter()
        .map(CairoInstructionFlags::to_trace_representation)
        .collect();
    let unbiased_offsets: Vec<(Felt252, Felt252, Felt252)> = biased_offsets
        .iter()
        .map(InstructionOffsets::to_trace_representation)
        .collect();

    // ap, fp, pc and instruction columns are computed
    let aps: Vec<Felt252> = register_states
        .rows
        .iter()
        .map(|t| Felt252::from(t.ap))
        .collect();

    let fps: Vec<Felt252> = register_states
        .rows
        .iter()
        .map(|t| Felt252::from(t.fp))
        .collect();

    let pcs: Vec<Felt252> = register_states
        .rows
        .iter()
        .map(|t| Felt252::from(t.pc))
        .collect();

    let instructions: Vec<Felt252> = register_states
        .rows
        .iter()
        .map(|t| *memory.get(&t.pc).unwrap())
        .collect();

    // t0, t1 and mul derived values are constructed. For details reFelt252r to
    // section 9.1 of the Cairo whitepaper
    let two = Felt252::from(2);
    let t0: Vec<Felt252> = bit_prefix_flags
        .iter()
        .zip(&dsts)
        .map(|(repr_flags, dst)| (repr_flags[9] - two * repr_flags[10]) * dst)
        .collect();
    let t1: Vec<Felt252> = t0.iter().zip(&res).map(|(t, r)| t * r).collect();
    let mul: Vec<Felt252> = op0s.iter().zip(&op1s).map(|(op0, op1)| op0 * op1).collect();

    let mut trace: CairoTraceTable =
        TraceTable::allocate_with_zeros(num_steps, PLAIN_LAYOUT_NUM_COLUMNS, CAIRO_STEP);

    let rc_values = set_rc_pool(&mut trace, unbiased_offsets);
    set_bit_prefix_flags(&mut trace, bit_prefix_flags);
    let mut sorted_addrs = set_mem_pool(
        &mut trace,
        pcs,
        instructions,
        op0_addrs,
        op0s,
        dst_addrs,
        dsts,
        op1_addrs,
        op1s,
    );
    set_update_pc(&mut trace, aps, t0, t1, mul, fps, res);

    // Sort values in rc pool
    let mut sorted_rc_value_representatives: Vec<u16> = rc_values
        .iter()
        .map(|x| x.representative().into())
        .collect();
    sorted_rc_value_representatives.sort();
    let rc_holes = get_rc_holes(&sorted_rc_value_representatives);
    let rc_max = Felt252::from(*(sorted_rc_value_representatives.last().unwrap()) as u64);
    let rc_min = Felt252::from(sorted_rc_value_representatives[0] as u64);
    finalize_rc_pool(&mut trace, rc_holes, rc_max);

    // Get all rc values.
    // NOTE: We are sorting these values again, once for finding rc holes and one for the sorted column construction.
    // This could be rethinked for better performance
    let mut sorted_rc_column = trace.get_column(0);
    sorted_rc_column.sort_by_key(|x| x.representative());
    set_sorted_rc_pool(&mut trace, sorted_rc_column);

    // Add memory holes
    sorted_addrs.sort_by_key(|x| x.representative());
    let memory_holes = get_memory_holes(&sorted_addrs, public_input.codelen);
    finalize_mem_pool(&mut trace, memory_holes);
    // Sort memory and insert to trace
    set_sorted_mem_pool(&mut trace, public_input.public_memory.clone());

    trace
}

/// Returns the vector of res values.
fn compute_res(
    flags: &[CairoInstructionFlags],
    op0s: &[Felt252],
    op1s: &[Felt252],
    dsts: &[Felt252],
) -> Vec<Felt252> {
    /*
    Cairo whitepaper, page 33 - https://eprint.iacr.org/2021/1063.pdf
    # Compute res.
    if pc_update == 4:
        if res_logic == 0 && opcode == 0 && ap_update != 1:
            res = Unused
        else:
            Undefined Behavior
    else if pc_update = 0, 1 or 2:
        switch res_logic:
            case 0: res = op1
            case 1: res = op0 + op1
            case 2: res = op0 * op1
            default: Undefined Behavior
    else: Undefined Behavior
    */
    flags
        .iter()
        .zip(op0s)
        .zip(op1s)
        .zip(dsts)
        .map(|(((f, op0), op1), dst)| {
            match f.pc_update {
                PcUpdate::Jnz => {
                    match (&f.res_logic, &f.opcode, &f.ap_update) {
                        (
                            ResLogic::Op1,
                            CairoOpcode::NOp,
                            ApUpdate::Regular | ApUpdate::Add1 | ApUpdate::Add2,
                        ) => {
                            // In a `jnz` instruction, res is not used, so it is used
                            // to hold the value v = dst^(-1) as an optimization.
                            // This is important for the calculation of the `t1` virtual column
                            // values later on.
                            // See section 9.5 of the Cairo whitepaper, page 53.
                            if dst == &Felt252::zero() {
                                *dst
                            } else {
                                dst.inv().unwrap()
                            }
                        }
                        _ => {
                            panic!("Undefined Behavior");
                        }
                    }
                }
                PcUpdate::Regular | PcUpdate::Jump | PcUpdate::JumpRel => match f.res_logic {
                    ResLogic::Op1 => *op1,
                    ResLogic::Add => op0 + op1,
                    ResLogic::Mul => op0 * op1,
                    ResLogic::Unconstrained => {
                        panic!("Undefined Behavior");
                    }
                },
            }
        })
        .collect()
}

/// Returns the vector of:
/// - dst_addrs
/// - dsts
fn compute_dst(
    flags: &[CairoInstructionFlags],
    offsets: &[InstructionOffsets],
    register_states: &RegisterStates,
    memory: &CairoMemory,
) -> (Vec<Felt252>, Vec<Felt252>) {
    /* Cairo whitepaper, page 33 - https://eprint.iacr.org/2021/1063.pdf

    # Compute dst
    if dst_reg == 0:
        dst = m(ap + offdst)
    else:
        dst = m(fp + offdst)
    */
    flags
        .iter()
        .zip(offsets)
        .zip(register_states.rows.iter())
        .map(|((f, o), t)| match f.dst_reg {
            DstReg::AP => {
                let addr = t.ap.checked_add_signed(o.off_dst.into()).unwrap();
                (Felt252::from(addr), *memory.get(&addr).unwrap())
            }
            DstReg::FP => {
                let addr = t.fp.checked_add_signed(o.off_dst.into()).unwrap();
                (Felt252::from(addr), *memory.get(&addr).unwrap())
            }
        })
        .unzip()
}

/// Returns the vector of:
/// - op0_addrs
/// - op0s
fn compute_op0(
    flags: &[CairoInstructionFlags],
    offsets: &[InstructionOffsets],
    register_states: &RegisterStates,
    memory: &CairoMemory,
) -> (Vec<Felt252>, Vec<Felt252>) {
    /* Cairo whitepaper, page 33 - https://eprint.iacr.org/2021/1063.pdf

    # Compute op0.
    if op0_reg == 0:
        op0 = m(ap + offop0)
    else:
        op0 = m(fp + offop0)
    */
    flags
        .iter()
        .zip(offsets)
        .zip(register_states.rows.iter())
        .map(|((f, o), t)| match f.op0_reg {
            Op0Reg::AP => {
                let addr = t.ap.checked_add_signed(o.off_op0.into()).unwrap();
                (Felt252::from(addr), *memory.get(&addr).unwrap())
            }
            Op0Reg::FP => {
                let addr = t.fp.checked_add_signed(o.off_op0.into()).unwrap();
                (Felt252::from(addr), *memory.get(&addr).unwrap())
            }
        })
        .unzip()
}

/// Returns the vector of:
/// - op1_addrs
/// - op1s
fn compute_op1(
    flags: &[CairoInstructionFlags],
    offsets: &[InstructionOffsets],
    register_states: &RegisterStates,
    memory: &CairoMemory,
    op0s: &[Felt252],
) -> (Vec<Felt252>, Vec<Felt252>) {
    /* Cairo whitepaper, page 33 - https://eprint.iacr.org/2021/1063.pdf
    # Compute op1 and instruction_size.
    switch op1_src:
        case 0:
            instruction_size = 1
            op1 = m(op0 + offop1)
        case 1:
            instruction_size = 2
            op1 = m(pc + offop1)
            # If offop1 = 1, we have op1 = immediate_value.
        case 2:
            instruction_size = 1
            op1 = m(fp + offop1)
        case 4:
            instruction_size = 1
            op1 = m(ap + offop1)
        default:
            Undefined Behavior
    */
    flags
        .iter()
        .zip(offsets)
        .zip(op0s)
        .zip(register_states.rows.iter())
        .map(|(((flag, offset), op0), trace_state)| match flag.op1_src {
            Op1Src::Op0 => {
                let addr = aux_get_last_nim_of_field_element(op0)
                    .checked_add_signed(offset.off_op1.into())
                    .unwrap();
                (Felt252::from(addr), *memory.get(&addr).unwrap())
            }
            Op1Src::Imm => {
                let pc = trace_state.pc;
                let addr = pc.checked_add_signed(offset.off_op1.into()).unwrap();
                (Felt252::from(addr), *memory.get(&addr).unwrap())
            }
            Op1Src::AP => {
                let ap = trace_state.ap;
                let addr = ap.checked_add_signed(offset.off_op1.into()).unwrap();
                (Felt252::from(addr), *memory.get(&addr).unwrap())
            }
            Op1Src::FP => {
                let fp = trace_state.fp;
                let addr = fp.checked_add_signed(offset.off_op1.into()).unwrap();
                (Felt252::from(addr), *memory.get(&addr).unwrap())
            }
        })
        .unzip()
}

/// Depending on the instruction opcodes, some values should be updated.
/// This function updates op0s, dst, res in place when the conditions hold.
fn update_values(
    flags: &[CairoInstructionFlags],
    register_states: &RegisterStates,
    op0s: &mut [Felt252],
    dst: &mut [Felt252],
    res: &mut [Felt252],
) {
    for (i, f) in flags.iter().enumerate() {
        if f.opcode == CairoOpcode::Call {
            let instruction_size = if flags[i].op1_src == Op1Src::Imm {
                2
            } else {
                1
            };
            op0s[i] = (register_states.rows[i].pc + instruction_size).into();
            dst[i] = register_states.rows[i].fp.into();
        } else if f.opcode == CairoOpcode::AssertEq {
            res[i] = dst[i];
        }
    }
}

// NOTE: Leaving this function despite not being used anywhere. It could be useful once
// we implement layouts with the range-check builtin.
#[allow(dead_code)]
fn decompose_rc_values_into_trace_columns(rc_values: &[&Felt252]) -> [Vec<Felt252>; 8] {
    let mask = UnsignedInteger::from_hex("FFFF").unwrap();
    let mut rc_base_types: Vec<UnsignedInteger<4>> =
        rc_values.iter().map(|x| x.representative()).collect();

    let mut decomposition_columns: Vec<Vec<Felt252>> = Vec::new();

    for _ in 0..8 {
        decomposition_columns.push(
            rc_base_types
                .iter()
                .map(|&x| Felt252::from(&(x & mask)))
                .collect(),
        );

        rc_base_types = rc_base_types.iter().map(|&x| x >> 16).collect();
    }

    // This can't fail since we have 8 pushes
    decomposition_columns.try_into().unwrap()
}

// Column 1
fn set_bit_prefix_flags(trace: &mut CairoTraceTable, bit_prefix_flags: Vec<[Felt252; 16]>) {
    for (step_idx, flags) in bit_prefix_flags.into_iter().enumerate() {
        for (flag_idx, flag) in flags.into_iter().enumerate() {
            trace.set(flag_idx + CAIRO_STEP * step_idx, 1, flag);
        }
    }
}

// Column 0
fn set_rc_pool(
    trace: &mut CairoTraceTable,
    offsets: Vec<(Felt252, Felt252, Felt252)>,
) -> Vec<Felt252> {
    // NOTE: We should check that these offsets correspond to the off0, off1 and off2.
    const OFF_DST_OFFSET: usize = 0;
    const OFF_OP0_OFFSET: usize = 8;
    const OFF_OP1_OFFSET: usize = 4;

    let mut rc_values = Vec::new();
    for (step_idx, (off_dst, off_op0, off_op1)) in offsets.into_iter().enumerate() {
        trace.set(OFF_DST_OFFSET + CAIRO_STEP * step_idx, 0, off_dst);
        trace.set(OFF_OP0_OFFSET + CAIRO_STEP * step_idx, 0, off_op0);
        trace.set(OFF_OP1_OFFSET + CAIRO_STEP * step_idx, 0, off_op1);

        rc_values.push(off_dst);
        rc_values.push(off_op0);
        rc_values.push(off_op1);
    }

    rc_values
}

// Column 3
fn set_mem_pool(
    trace: &mut CairoTraceTable,
    pcs: Vec<Felt252>,
    instructions: Vec<Felt252>,
    op0_addrs: Vec<Felt252>,
    op0_vals: Vec<Felt252>,
    dst_addrs: Vec<Felt252>,
    dst_vals: Vec<Felt252>,
    op1_addrs: Vec<Felt252>,
    op1_vals: Vec<Felt252>,
) -> Vec<Felt252> {
    const PC_OFFSET: usize = 0;
    const INST_OFFSET: usize = 1;
    const OP0_ADDR_OFFSET: usize = 4;
    const OP0_VAL_OFFSET: usize = 5;
    const DST_ADDR_OFFSET: usize = 8;
    const DST_VAL_OFFSET: usize = 9;
    const OP1_ADDR_OFFSET: usize = 12;
    const OP1_VAL_OFFSET: usize = 13;

    let mut addrs: Vec<Felt252> = Vec::new();
    let mut values: Vec<Felt252> = Vec::new();
    for (step_idx, (pc, inst, op0_addr, op0_val, dst_addr, dst_val, op1_addr, op1_val)) in
        itertools::izip!(
            pcs,
            instructions,
            op0_addrs,
            op0_vals,
            dst_addrs,
            dst_vals,
            op1_addrs,
            op1_vals
        )
        .enumerate()
    {
        trace.set(PC_OFFSET + CAIRO_STEP * step_idx, 3, pc);
        trace.set(INST_OFFSET + CAIRO_STEP * step_idx, 3, inst);
        trace.set(OP0_ADDR_OFFSET + CAIRO_STEP * step_idx, 3, op0_addr);
        trace.set(OP0_VAL_OFFSET + CAIRO_STEP * step_idx, 3, op0_val);
        trace.set(DST_ADDR_OFFSET + CAIRO_STEP * step_idx, 3, dst_addr);
        trace.set(DST_VAL_OFFSET + CAIRO_STEP * step_idx, 3, dst_val);
        trace.set(OP1_ADDR_OFFSET + CAIRO_STEP * step_idx, 3, op1_addr);
        trace.set(OP1_VAL_OFFSET + CAIRO_STEP * step_idx, 3, op1_val);

        addrs.push(pc);
        addrs.push(op0_addr);
        addrs.push(dst_addr);
        addrs.push(op1_addr);
    }

    addrs
}

// Column 5
fn set_update_pc(
    trace: &mut CairoTraceTable,
    aps: Vec<Felt252>,
    t0s: Vec<Felt252>,
    t1s: Vec<Felt252>,
    mul: Vec<Felt252>,
    fps: Vec<Felt252>,
    res: Vec<Felt252>,
) {
    const AP_OFFSET: usize = 0;
    const TMP0_OFFSET: usize = 2;
    const OPS_MUL_OFFSET: usize = 4;
    const FP_OFFSET: usize = 8;
    const TMP1_OFFSET: usize = 10;
    const RES_OFFSET: usize = 12;

    for (step_idx, (ap, tmp0, m, fp, tmp1, res)) in
        itertools::izip!(aps, t0s, mul, fps, t1s, res).enumerate()
    {
        trace.set(AP_OFFSET + CAIRO_STEP * step_idx, 5, ap);
        trace.set(TMP0_OFFSET + CAIRO_STEP * step_idx, 5, tmp0);
        trace.set(OPS_MUL_OFFSET + CAIRO_STEP * step_idx, 5, m);
        trace.set(FP_OFFSET + CAIRO_STEP * step_idx, 5, fp);
        trace.set(TMP1_OFFSET + CAIRO_STEP * step_idx, 5, tmp1);
        trace.set(RES_OFFSET + CAIRO_STEP * step_idx, 5, res);
    }
}

fn finalize_mem_pool(trace: &mut CairoTraceTable, memory_holes: VecDeque<Felt252>) {
    const MEM_POOL_UNUSED_ADDR_OFFSET: usize = 6;
    const MEM_POOL_UNUSED_VALUE_OFFSET: usize = 7;
    const MEM_POOL_UNUSED_CELL_STEP: usize = 8;

    let mut memory_holes = memory_holes;

    let last_hole_addr = memory_holes.pop_back().unwrap();

    for step_idx in 0..trace.num_steps() {
        if let Some(hole_addr) = memory_holes.pop_front() {
            trace.set(
                MEM_POOL_UNUSED_ADDR_OFFSET + CAIRO_STEP * step_idx,
                3,
                hole_addr,
            );
            trace.set(
                MEM_POOL_UNUSED_VALUE_OFFSET + CAIRO_STEP * step_idx,
                3,
                Felt252::zero(),
            );
        } else {
            trace.set(
                MEM_POOL_UNUSED_ADDR_OFFSET + CAIRO_STEP * step_idx,
                3,
                last_hole_addr,
            );
            trace.set(
                MEM_POOL_UNUSED_VALUE_OFFSET + CAIRO_STEP * step_idx,
                3,
                Felt252::zero(),
            );
        }

        if let Some(hole_addr) = memory_holes.pop_front() {
            trace.set(
                MEM_POOL_UNUSED_ADDR_OFFSET + MEM_POOL_UNUSED_CELL_STEP + CAIRO_STEP * step_idx,
                3,
                hole_addr,
            );
            trace.set(
                MEM_POOL_UNUSED_VALUE_OFFSET + MEM_POOL_UNUSED_CELL_STEP + CAIRO_STEP * step_idx,
                3,
                Felt252::zero(),
            );
        } else {
            trace.set(
                MEM_POOL_UNUSED_ADDR_OFFSET + MEM_POOL_UNUSED_CELL_STEP + CAIRO_STEP * step_idx,
                3,
                last_hole_addr,
            );
            trace.set(
                MEM_POOL_UNUSED_VALUE_OFFSET + MEM_POOL_UNUSED_CELL_STEP + CAIRO_STEP * step_idx,
                3,
                Felt252::zero(),
            );
        }

        assert!(memory_holes.is_empty());
    }
}

fn set_sorted_rc_pool(trace: &mut CairoTraceTable, sorted_rc_column: Vec<Felt252>) {
    for (row_idx, rc_value) in sorted_rc_column.into_iter().enumerate() {
        trace.set(row_idx, 2, rc_value);
    }
}

fn finalize_rc_pool(trace: &mut CairoTraceTable, rc_holes: VecDeque<Felt252>, rc_max: Felt252) {
    let mut rc_holes = rc_holes;

    let reserved_cell_idxs = [4, 8];
    for step_idx in 0..trace.num_steps() {
        for step_cell_idx in 1..CAIRO_STEP {
            if reserved_cell_idxs.contains(&step_cell_idx) {
                continue;
            };
            if let Some(rc_hole) = rc_holes.pop_front() {
                trace.set(step_idx * CAIRO_STEP + step_cell_idx, 0, rc_hole);
            } else {
                trace.set(step_idx * CAIRO_STEP + step_cell_idx, 0, rc_max);
            }
        }
    }

    assert!(rc_holes.is_empty());
}

fn set_sorted_mem_pool(trace: &mut CairoTraceTable, pub_memory: HashMap<Felt252, Felt252>) {
    const PUB_MEMORY_ADDR_OFFSET: usize = 2;
    const PUB_MEMORY_VALUE_OFFSET: usize = 3;
    const PUB_MEMORY_STEP: usize = 8;

    assert!(2 * trace.num_steps() >= pub_memory.len());

    let mut mem_pool = trace.get_column(3);
    let first_pub_memory_addr = Felt252::one();
    let first_pub_memory_value = *pub_memory.get(&first_pub_memory_addr).unwrap();
    let first_pub_memory_entry_padding_len = 2 * trace.num_steps() - pub_memory.len();
    let padding_num_steps = first_pub_memory_entry_padding_len.div_ceil(2);
    let mut first_addr_padding =
        iter::repeat(first_pub_memory_addr).take(first_pub_memory_entry_padding_len);
    let mut padding_step_flag = 0;

    // this loop is for padding with (first_pub_addr, first_pub_value)
    for step_idx in 0..padding_num_steps {
        if let Some(first_addr) = first_addr_padding.next() {
            mem_pool[PUB_MEMORY_ADDR_OFFSET + CAIRO_STEP * step_idx] = first_addr;
            mem_pool[PUB_MEMORY_VALUE_OFFSET + CAIRO_STEP * step_idx] = first_pub_memory_value;
        } else {
            padding_step_flag = 0;
            break;
        }
        if let Some(first_addr) = first_addr_padding.next() {
            mem_pool[PUB_MEMORY_STEP + PUB_MEMORY_ADDR_OFFSET + CAIRO_STEP * step_idx] = first_addr;
            mem_pool[PUB_MEMORY_STEP + PUB_MEMORY_VALUE_OFFSET + CAIRO_STEP * step_idx] =
                first_pub_memory_value;
        } else {
            padding_step_flag = 1;
            break;
        }
    }

    let mut pub_memory_iter = pub_memory.iter();
    if padding_step_flag == 1 {
        let (pub_memory_addr, pub_memory_value) = pub_memory_iter.next().unwrap();
        mem_pool[PUB_MEMORY_STEP + PUB_MEMORY_ADDR_OFFSET + CAIRO_STEP * (padding_num_steps - 1)] =
            *pub_memory_addr;
        mem_pool
            [PUB_MEMORY_STEP + PUB_MEMORY_VALUE_OFFSET + CAIRO_STEP * (padding_num_steps - 1)] =
            *pub_memory_value;
    }

    for step_idx in padding_num_steps..trace.num_steps() {
        let (pub_memory_addr, pub_memory_value) = pub_memory_iter.next().unwrap();
        mem_pool[PUB_MEMORY_ADDR_OFFSET + CAIRO_STEP * step_idx] = *pub_memory_addr;
        mem_pool[PUB_MEMORY_VALUE_OFFSET + CAIRO_STEP * step_idx] = *pub_memory_value;

        let (pub_memory_addr, pub_memory_value) = pub_memory_iter.next().unwrap();
        mem_pool[PUB_MEMORY_STEP + PUB_MEMORY_ADDR_OFFSET + CAIRO_STEP * step_idx] =
            *pub_memory_addr;
        mem_pool[PUB_MEMORY_STEP + PUB_MEMORY_VALUE_OFFSET + CAIRO_STEP * step_idx] =
            *pub_memory_value;
    }

    let mut addrs = Vec::with_capacity(trace.num_rows() / 2);
    let mut values = Vec::with_capacity(trace.num_rows() / 2);
    let mut sorted_addrs = Vec::with_capacity(trace.num_rows() / 2);
    let mut sorted_values = Vec::with_capacity(trace.num_rows() / 2);
    for idx in 0..mem_pool.len() {
        if idx % 2 == 0 {
            let addr = mem_pool[idx];
            addrs.push(addr);
        } else {
            let value = mem_pool[idx];
            values.push(value);
        }
    }

    let mut sorted_addr_idxs: Vec<usize> = (0..addrs.len()).collect();
    sorted_addr_idxs.sort_by_key(|&idx| addrs[idx]);
    for idx in sorted_addr_idxs.iter() {
        sorted_addrs.push(addrs[*idx]);
        sorted_values.push(values[*idx]);
    }

    let mut sorted_addrs_iter = sorted_addrs.into_iter();
    let mut sorted_values_iter = sorted_values.into_iter();
    for row_idx in 0..trace.num_rows() {
        if row_idx % 2 == 0 {
            let addr = sorted_addrs_iter.next().unwrap();
            trace.set(row_idx, 4, addr);
        } else {
            let value = sorted_values_iter.next().unwrap();
            trace.set(row_idx, 4, value);
        }
    }
}

#[cfg(test)]
mod test {
    use crate::{
        cairo_layout::CairoLayout, layouts::plain::air::EXTRA_VAL, runner::run::run_program,
        tests::utils::cairo0_program_path,
    };

    use super::*;
    use lambdaworks_math::field::element::FieldElement;
    use stark_platinum_prover::table::Table;

    #[test]
    fn test_rc_decompose() {
        let fifteen = Felt252::from_hex("000F000F000F000F000F000F000F000F").unwrap();
        let sixteen = Felt252::from_hex("00100010001000100010001000100010").unwrap();
        let one_two_three = Felt252::from_hex("00010002000300040005000600070008").unwrap();

        let decomposition_columns =
            decompose_rc_values_into_trace_columns(&[&fifteen, &sixteen, &one_two_three]);

        for row in &decomposition_columns {
            assert_eq!(row[0], Felt252::from_hex("F").unwrap());
            assert_eq!(row[1], Felt252::from_hex("10").unwrap());
        }

        assert_eq!(decomposition_columns[0][2], Felt252::from_hex("8").unwrap());
        assert_eq!(decomposition_columns[1][2], Felt252::from_hex("7").unwrap());
        assert_eq!(decomposition_columns[2][2], Felt252::from_hex("6").unwrap());
        assert_eq!(decomposition_columns[3][2], Felt252::from_hex("5").unwrap());
        assert_eq!(decomposition_columns[4][2], Felt252::from_hex("4").unwrap());
        assert_eq!(decomposition_columns[5][2], Felt252::from_hex("3").unwrap());
        assert_eq!(decomposition_columns[6][2], Felt252::from_hex("2").unwrap());
        assert_eq!(decomposition_columns[7][2], Felt252::from_hex("1").unwrap());
    }

    // #[test]
    // fn test_fill_range_check_values() {
    //     let columns = vec![
    //         vec![FieldElement::from(1); 3],
    //         vec![FieldElement::from(4); 3],
    //         vec![FieldElement::from(7); 3],
    //     ];
    //     let expected_col = vec![
    //         FieldElement::from(2),
    //         FieldElement::from(3),
    //         FieldElement::from(5),
    //         FieldElement::from(6),
    //         FieldElement::from(7),
    //         FieldElement::from(7),
    //     ];
    //     let table = TraceTable::<Stark252PrimeField>::from_columns(columns, 1);

    //     let (col, rc_min, rc_max) = get_rc_holes(&table, &[0, 1, 2]);
    //     assert_eq!(col, expected_col);
    //     assert_eq!(rc_min, 1);
    //     assert_eq!(rc_max, 7);
    // }

    #[test]
    fn test_add_missing_values_to_rc_holes_column() {
        let mut row = vec![Felt252::from(5); 36];
        row[35] = Felt252::zero();
        let data = row.repeat(8);
        let table = Table::new(data, 36);

        let mut main_trace = TraceTable::<Stark252PrimeField> {
            table,
            step_size: 1,
        };

        let rc_holes = vec![
            Felt252::from(1),
            Felt252::from(2),
            Felt252::from(3),
            Felt252::from(4),
            Felt252::from(5),
            Felt252::from(6),
        ];

        fill_rc_holes(&mut main_trace, &rc_holes);

        let expected_rc_holes_column = vec![
            Felt252::from(1),
            Felt252::from(2),
            Felt252::from(3),
            Felt252::from(4),
            Felt252::from(5),
            Felt252::from(6),
            Felt252::from(6),
            Felt252::from(6),
        ];

        let rc_holes_column = main_trace.columns()[35].clone();

        assert_eq!(expected_rc_holes_column, rc_holes_column);
    }

    #[test]
    fn test_get_memory_holes_empty_pub_memory() {
        // We construct a sorted addresses list [1, 2, 3, 6, 7, 8, 9, 13, 14, 15], and
        // an empty public memory. This way, any holes present between
        // the min and max addresses should be returned by the function.
        let mut addrs: Vec<Felt252> = (1..4).map(Felt252::from).collect();
        let addrs_extension: Vec<Felt252> = (6..10).map(Felt252::from).collect();
        addrs.extend_from_slice(&addrs_extension);
        let addrs_extension: Vec<Felt252> = (13..16).map(Felt252::from).collect();
        addrs.extend_from_slice(&addrs_extension);
        let pub_memory = HashMap::new();

        let expected_memory_holes = VecDeque::from([
            Felt252::from(4),
            Felt252::from(5),
            Felt252::from(10),
            Felt252::from(11),
            Felt252::from(12),
<<<<<<< HEAD
        ]);
        let calculated_memory_holes = get_memory_holes(&addrs, codelen);
=======
        ];
        let calculated_memory_holes = get_memory_holes(&addrs, &pub_memory);
>>>>>>> eb123810

        assert_eq!(expected_memory_holes, calculated_memory_holes);
    }

    #[test]
    fn test_get_memory_holes_inside_program_section() {
        // We construct a sorted addresses list [1, 2, 3, 8, 9] and we
        // set public memory from address 1 to 9. Since all the holes will be inside the
        // program segment (meaning from addresses 1 to 9), the function
        // should not return any of them.
        let mut addrs: Vec<Felt252> = (1..4).map(Felt252::from).collect();
        let addrs_extension: Vec<Felt252> = (8..10).map(Felt252::from).collect();
        addrs.extend_from_slice(&addrs_extension);

<<<<<<< HEAD
        let calculated_memory_holes = get_memory_holes(&addrs, codelen);
        let expected_memory_holes = VecDeque::new();
=======
        let mut pub_memory = HashMap::new();
        (1..=9).for_each(|k| {
            let addr = Felt252::from(k);
            pub_memory.insert(addr, addr * Felt252::from(2));
        });

        let calculated_memory_holes = get_memory_holes(&addrs, &pub_memory);
        let expected_memory_holes: Vec<Felt252> = Vec::new();
>>>>>>> eb123810

        assert_eq!(expected_memory_holes, calculated_memory_holes);
    }

    #[test]
    fn test_get_memory_holes_outside_program_section() {
        // We construct a sorted addresses list [1, 2, 3, 8, 9] and we
        // set public memory from addresses 1 to 6. The holes found inside the program section,
        // i.e. in the address range between 1 to 6, should not be returned.
        // So addresses 4, 5 and 6 will no be returned, only address 7.
        let mut addrs: Vec<Felt252> = (1..4).map(Felt252::from).collect();
        let addrs_extension: Vec<Felt252> = (8..10).map(Felt252::from).collect();
        addrs.extend_from_slice(&addrs_extension);

<<<<<<< HEAD
        let calculated_memory_holes = get_memory_holes(&addrs, codelen);
        let expected_memory_holes = VecDeque::from([Felt252::from(7)]);
=======
        let mut pub_memory = HashMap::new();
        (1..=6).for_each(|k| {
            let addr = Felt252::from(k);
            pub_memory.insert(addr, addr * Felt252::from(2));
        });

        let calculated_memory_holes = get_memory_holes(&addrs, &pub_memory);
        let expected_memory_holes = vec![Felt252::from(7)];
>>>>>>> eb123810

        assert_eq!(expected_memory_holes, calculated_memory_holes);
    }

    #[test]
    fn test_fill_memory_holes() {
        const TRACE_COL_LEN: usize = 2;
        const NUM_TRACE_COLS: usize = EXTRA_VAL + 1;

        let mut trace_cols = vec![vec![Felt252::zero(); TRACE_COL_LEN]; NUM_TRACE_COLS];
        trace_cols[FRAME_PC][0] = Felt252::one();
        trace_cols[FRAME_DST_ADDR][0] = Felt252::from(2);
        trace_cols[FRAME_OP0_ADDR][0] = Felt252::from(3);
        trace_cols[FRAME_OP1_ADDR][0] = Felt252::from(5);
        trace_cols[FRAME_PC][1] = Felt252::from(6);
        trace_cols[FRAME_DST_ADDR][1] = Felt252::from(9);
        trace_cols[FRAME_OP0_ADDR][1] = Felt252::from(10);
        trace_cols[FRAME_OP1_ADDR][1] = Felt252::from(11);
        let mut trace = TraceTable::from_columns(trace_cols, 1);

        let memory_holes = vec![Felt252::from(4), Felt252::from(7), Felt252::from(8)];
        fill_memory_holes(&mut trace, &memory_holes);

        let extra_addr = &trace.columns()[EXTRA_ADDR];
        assert_eq!(extra_addr, &memory_holes)
    }

    #[test]
    fn set_rc_pool_works() {
        let program_content = std::fs::read(cairo0_program_path("fibonacci_stone.json")).unwrap();
        let mut trace: CairoTraceTable = TraceTable::allocate_with_zeros(128, 8, 16);
        let (register_states, memory, _) =
            run_program(None, CairoLayout::Plain, &program_content).unwrap();

        let (_, biased_offsets): (Vec<CairoInstructionFlags>, Vec<InstructionOffsets>) =
            register_states
                .flags_and_offsets(&memory)
                .unwrap()
                .into_iter()
                .unzip();

        let unbiased_offsets: Vec<(Felt252, Felt252, Felt252)> = biased_offsets
            .iter()
            .map(InstructionOffsets::to_trace_representation)
            .collect();

        let rc_values = set_rc_pool(&mut trace, unbiased_offsets);
        let mut sorted_rc_values: Vec<u16> = rc_values
            .iter()
            .map(|x| x.representative().into())
            .collect();
        sorted_rc_values.sort();
        let rc_holes = get_rc_holes(&sorted_rc_values);
        let rc_max = Felt252::from(*(sorted_rc_values.last().unwrap()) as u64);
        finalize_rc_pool(&mut trace, rc_holes, rc_max);

        // trace.table.columns()[0][0..50]
        //     .iter()
        //     .enumerate()
        //     .for_each(|(i, v)| println!("RC VAL {} - {}", i, v));

        let mut sorted_rc_column = trace.get_column(0);
        sorted_rc_column.sort_by_key(|x| x.representative());
        set_sorted_rc_pool(&mut trace, sorted_rc_column);

        trace.table.columns()[2]
            .iter()
            .enumerate()
            .for_each(|(i, v)| println!("SORTED RC VAL {} - {}", i, v));
    }

    #[test]
    fn set_update_pc_works() {
        let program_content = std::fs::read(cairo0_program_path("fibonacci_stone.json")).unwrap();
        let mut trace: CairoTraceTable = TraceTable::allocate_with_zeros(128, 8, 16);
        let (register_states, memory, _) =
            run_program(None, CairoLayout::Plain, &program_content).unwrap();

        let (flags, biased_offsets): (Vec<CairoInstructionFlags>, Vec<InstructionOffsets>) =
            register_states
                .flags_and_offsets(&memory)
                .unwrap()
                .into_iter()
                .unzip();

        // dst, op0, op1 and res are computed from flags and offsets
        let (_dst_addrs, mut dsts): (Vec<Felt252>, Vec<Felt252>) =
            compute_dst(&flags, &biased_offsets, &register_states, &memory);
        let (_op0_addrs, mut op0s): (Vec<Felt252>, Vec<Felt252>) =
            compute_op0(&flags, &biased_offsets, &register_states, &memory);
        let (_op1_addrs, op1s): (Vec<Felt252>, Vec<Felt252>) =
            compute_op1(&flags, &biased_offsets, &register_states, &memory, &op0s);
        let mut res = compute_res(&flags, &op0s, &op1s, &dsts);

        update_values(&flags, &register_states, &mut op0s, &mut dsts, &mut res);

        let aps: Vec<Felt252> = register_states
            .rows
            .iter()
            .map(|t| Felt252::from(t.ap))
            .collect();
        let fps: Vec<Felt252> = register_states
            .rows
            .iter()
            .map(|t| Felt252::from(t.fp))
            .collect();

        let trace_repr_flags: Vec<[Felt252; 16]> = flags
            .iter()
            .map(CairoInstructionFlags::to_trace_representation)
            .collect();

        let two = Felt252::from(2);
        let t0: Vec<Felt252> = trace_repr_flags
            .iter()
            .zip(&dsts)
            .map(|(repr_flags, dst)| (repr_flags[9] - two * repr_flags[10]) * dst)
            .collect();
        let t1: Vec<Felt252> = t0.iter().zip(&res).map(|(t, r)| t * r).collect();
        let mul: Vec<Felt252> = op0s.iter().zip(&op1s).map(|(op0, op1)| op0 * op1).collect();

        set_update_pc(&mut trace, aps, t0, t1, mul, fps, res);

        trace.table.columns()[5][0..50]
            .iter()
            .enumerate()
            .for_each(|(i, v)| println!("ROW {} - VALUE: {}", i, v));
    }

    #[test]
    fn set_mem_pool_works() {
        let program_content = std::fs::read(cairo0_program_path("fibonacci_stone.json")).unwrap();
        let mut trace: CairoTraceTable = TraceTable::allocate_with_zeros(128, 8, 16);
        let (register_states, memory, codelen) =
            run_program(None, CairoLayout::Plain, &program_content).unwrap();

        let mut pub_inputs = PublicInputs::from_regs_and_mem(&register_states, &memory, codelen);
        pub_inputs
            .public_memory
            .insert(Felt252::from(31), Felt252::from(33));
        pub_inputs
            .public_memory
            .insert(Felt252::from(32), Felt252::zero());

        let (flags, biased_offsets): (Vec<CairoInstructionFlags>, Vec<InstructionOffsets>) =
            register_states
                .flags_and_offsets(&memory)
                .unwrap()
                .into_iter()
                .unzip();

        // dst, op0, op1 and res are computed from flags and offsets
        let (dst_addrs, mut dsts): (Vec<Felt252>, Vec<Felt252>) =
            compute_dst(&flags, &biased_offsets, &register_states, &memory);
        let (op0_addrs, mut op0s): (Vec<Felt252>, Vec<Felt252>) =
            compute_op0(&flags, &biased_offsets, &register_states, &memory);
        let (op1_addrs, op1s): (Vec<Felt252>, Vec<Felt252>) =
            compute_op1(&flags, &biased_offsets, &register_states, &memory, &op0s);
        let mut res = compute_res(&flags, &op0s, &op1s, &dsts);

        update_values(&flags, &register_states, &mut op0s, &mut dsts, &mut res);

        let pcs: Vec<Felt252> = register_states
            .rows
            .iter()
            .map(|t| Felt252::from(t.pc))
            .collect();
        let instructions: Vec<Felt252> = register_states
            .rows
            .iter()
            .map(|t| *memory.get(&t.pc).unwrap())
            .collect();

        let mut sorted_addrs = set_mem_pool(
            &mut trace,
            pcs,
            instructions,
            op0_addrs,
            op0s,
            dst_addrs,
            dsts,
            op1_addrs,
            op1s,
        );

        sorted_addrs.sort_by_key(|x| x.representative());
        let memory_holes = get_memory_holes(&sorted_addrs, codelen);
        // println!("MEMORY HOLES:");
        // memory_holes
        //     .iter()
        //     .for_each(|h| println!("HOLE ADDR: {}", h));
        finalize_mem_pool(&mut trace, memory_holes);

        // trace.table.columns()[3][0..50]
        //     .iter()
        //     .enumerate()
        //     .for_each(|(i, v)| println!("ROW {} - VALUE: {}", i, v));

        set_sorted_mem_pool(&mut trace, pub_inputs.public_memory);
        trace.table.columns()[4][4..700]
            // trace.table.columns()[4]
            .iter()
            .enumerate()
            .for_each(|(i, v)| println!("ROW {} - VALUE: {}", i, v));
    }

    #[test]
    fn set_bit_prefix_flags_works() {
        let program_content = std::fs::read(cairo0_program_path("fibonacci_stone.json")).unwrap();
        let mut trace: CairoTraceTable = TraceTable::allocate_with_zeros(128, 8, 16);
        let (register_states, memory, _) =
            run_program(None, CairoLayout::Plain, &program_content).unwrap();

        let (flags, _biased_offsets): (Vec<CairoInstructionFlags>, Vec<InstructionOffsets>) =
            register_states
                .flags_and_offsets(&memory)
                .unwrap()
                .into_iter()
                .unzip();

        let bit_prefix_flags: Vec<[Felt252; 16]> = flags
            .iter()
            .map(CairoInstructionFlags::to_trace_representation)
            .collect();

        set_bit_prefix_flags(&mut trace, bit_prefix_flags);

        trace.table.columns()[1][0..50]
            .iter()
            .enumerate()
            .for_each(|(i, v)| println!("ROW {} - VALUE: {}", i, v));
    }
}<|MERGE_RESOLUTION|>--- conflicted
+++ resolved
@@ -11,18 +11,7 @@
     },
     register_states::RegisterStates,
 };
-<<<<<<< HEAD
 use crate::layouts::plain::air::{CairoAIR, PublicInputs};
-=======
-use crate::air::{EXTRA_ADDR, RC_HOLES};
-use crate::{
-    air::{
-        PublicInputs, FRAME_DST_ADDR, FRAME_OP0_ADDR, FRAME_OP1_ADDR, FRAME_PC, OFF_DST, OFF_OP0,
-        OFF_OP1,
-    },
-    Felt252,
-};
->>>>>>> eb123810
 use cairo_vm::without_std::collections::HashMap;
 use lambdaworks_math::{
     field::fields::fft_friendly::stark_252_prime_field::Stark252PrimeField,
@@ -31,61 +20,8 @@
 use stark_platinum_prover::{trace::TraceTable, Felt252};
 type CairoTraceTable = TraceTable<Stark252PrimeField>;
 
-<<<<<<< HEAD
 // NOTE: This should be deleted and use CairoAIR::STEP_SIZE once it is set to 16
 const CAIRO_STEP: usize = 16;
-=======
-// MAIN TRACE LAYOUT
-// -----------------------------------------------------------------------------------------
-//  A.  flags   (16) : Decoded instruction flags
-//  B.  res     (1)  : Res value
-//  C.  mem_p   (2)  : Temporary memory pointers (ap and fp)
-//  D.  mem_a   (4)  : Memory addresses (pc, dst_addr, op0_addr, op1_addr)
-//  E.  mem_v   (4)  : Memory values (inst, dst, op0, op1)
-//  F.  offsets (3)  : (off_dst, off_op0, off_op1)
-//  G.  derived (3)  : (t0, t1, mul)
-//
-//  A                B C  D    E    F   G
-// ├xxxxxxxxxxxxxxxx|x|xx|xxxx|xxxx|xxx|xxx┤
-//
-
-/// Builds the Cairo main trace (i.e. the trace without the auxiliary columns).
-/// Builds the execution trace, fills the offset range-check holes and memory holes, adds
-/// public memory dummy accesses (See section 9.8 of the Cairo whitepaper) and pads the result
-/// so that it has a trace length equal to the closest power of two.
-pub fn build_main_trace(
-    register_states: &RegisterStates,
-    memory: &CairoMemory,
-    public_input: &mut PublicInputs,
-) -> CairoTraceTable {
-    let mut main_trace = build_cairo_execution_trace(register_states, memory);
-
-    let mut address_cols =
-        main_trace.merge_columns(&[FRAME_PC, FRAME_DST_ADDR, FRAME_OP0_ADDR, FRAME_OP1_ADDR]);
-
-    address_cols.sort_by_key(|x| x.representative());
-
-    let (rc_holes, rc_min, rc_max) = get_rc_holes(&main_trace, &[OFF_DST, OFF_OP0, OFF_OP1]);
-
-    // this will avaluate to true if the public inputs weren't obtained from the run_program() function
-    if public_input.range_check_min.is_none() && public_input.range_check_max.is_none() {
-        public_input.range_check_min = Some(rc_min);
-        public_input.range_check_max = Some(rc_max);
-    }
-    fill_rc_holes(&mut main_trace, &rc_holes);
-
-    let memory_holes = get_memory_holes(&address_cols, &public_input.public_memory);
-
-    if !memory_holes.is_empty() {
-        fill_memory_holes(&mut main_trace, &memory_holes);
-    }
-
-    add_pub_memory_dummy_accesses(
-        &mut main_trace,
-        public_input.public_memory.len(),
-        memory_holes.len(),
-    );
->>>>>>> eb123810
 
 const PLAIN_LAYOUT_NUM_COLUMNS: usize = 8;
 
@@ -124,22 +60,13 @@
 /// # Arguments
 ///
 /// * `sorted_addrs` - Vector of sorted memory addresses.
-<<<<<<< HEAD
 /// * `codelen` - the length of the Cairo program instructions.
-fn get_memory_holes(sorted_addrs: &[Felt252], codelen: usize) -> VecDeque<Felt252> {
-    let mut memory_holes = VecDeque::new();
-=======
-/// * `pub_memory` - The public memory of the executed program.
 fn get_memory_holes(
     sorted_addrs: &[Felt252],
     pub_memory: &HashMap<Felt252, Felt252>,
-) -> Vec<Felt252> {
-    let mut memory_holes = Vec::new();
->>>>>>> eb123810
+) -> VecDeque<Felt252> {
+    let mut memory_holes = VecDeque::new();
     let mut prev_addr = &sorted_addrs[0];
-
-    let one = Felt252::one();
-    let zero = Felt252::zero();
 
     for addr in sorted_addrs.iter() {
         let addr_diff = addr - prev_addr;
@@ -147,31 +74,18 @@
         // If the candidate memory hole has an address belonging to the program segment (public
         // memory), that is not accounted here since public memory is added in a posterior step of
         // the protocol.
-<<<<<<< HEAD
-        if addr_diff != one && addr_diff != zero && addr.representative() > (codelen as u64).into()
-        {
-            let mut hole_addr = prev_addr + one;
-
-            while hole_addr.representative() < addr.representative() {
-                if hole_addr.representative() > (codelen as u64 + 1).into() {
-                    memory_holes.push_back(hole_addr);
-=======
         if addr_diff != Felt252::one() && addr_diff != Felt252::zero() {
             let mut hole_addr = prev_addr + Felt252::one();
 
             while hole_addr.representative() < addr.representative() {
                 if !pub_memory.contains_key(&hole_addr) {
-                    memory_holes.push(hole_addr);
->>>>>>> eb123810
+                    memory_holes.push_back(hole_addr);
                 }
-                hole_addr += one;
+                hole_addr += Felt252::one();
             }
         }
         prev_addr = addr;
     }
-
-    let max_addr_plus_one = sorted_addrs.last().unwrap() + one;
-    memory_holes.push_back(max_addr_plus_one);
 
     memory_holes
 }
@@ -293,7 +207,7 @@
 
     // Add memory holes
     sorted_addrs.sort_by_key(|x| x.representative());
-    let memory_holes = get_memory_holes(&sorted_addrs, public_input.codelen);
+    let memory_holes = get_memory_holes(&sorted_addrs, &public_input.public_memory);
     finalize_mem_pool(&mut trace, memory_holes);
     // Sort memory and insert to trace
     set_sorted_mem_pool(&mut trace, public_input.public_memory.clone());
@@ -842,7 +756,9 @@
 #[cfg(test)]
 mod test {
     use crate::{
-        cairo_layout::CairoLayout, layouts::plain::air::EXTRA_VAL, runner::run::run_program,
+        cairo_layout::CairoLayout,
+        layouts::plain::air::{SegmentName, EXTRA_VAL},
+        runner::run::run_program,
         tests::utils::cairo0_program_path,
     };
 
@@ -897,45 +813,44 @@
     //     assert_eq!(rc_max, 7);
     // }
 
-    #[test]
-    fn test_add_missing_values_to_rc_holes_column() {
-        let mut row = vec![Felt252::from(5); 36];
-        row[35] = Felt252::zero();
-        let data = row.repeat(8);
-        let table = Table::new(data, 36);
-
-        let mut main_trace = TraceTable::<Stark252PrimeField> {
-            table,
-            step_size: 1,
-        };
-
-        let rc_holes = vec![
-            Felt252::from(1),
-            Felt252::from(2),
-            Felt252::from(3),
-            Felt252::from(4),
-            Felt252::from(5),
-            Felt252::from(6),
-        ];
-
-        fill_rc_holes(&mut main_trace, &rc_holes);
-
-        let expected_rc_holes_column = vec![
-            Felt252::from(1),
-            Felt252::from(2),
-            Felt252::from(3),
-            Felt252::from(4),
-            Felt252::from(5),
-            Felt252::from(6),
-            Felt252::from(6),
-            Felt252::from(6),
-        ];
-
-        let rc_holes_column = main_trace.columns()[35].clone();
-
-        assert_eq!(expected_rc_holes_column, rc_holes_column);
-    }
-
+    // #[test]
+    // fn test_add_missing_values_to_rc_holes_column() {
+    //     let mut row = vec![Felt252::from(5); 36];
+    //     row[35] = Felt252::zero();
+    //     let data = row.repeat(8);
+    //     let table = Table::new(data, 36);
+
+    //     let mut main_trace = TraceTable::<Stark252PrimeField> {
+    //         table,
+    //         step_size: 1,
+    //     };
+
+    //     let rc_holes = vec![
+    //         Felt252::from(1),
+    //         Felt252::from(2),
+    //         Felt252::from(3),
+    //         Felt252::from(4),
+    //         Felt252::from(5),
+    //         Felt252::from(6),
+    //     ];
+
+    //     fill_rc_holes(&mut main_trace, &rc_holes);
+
+    //     let expected_rc_holes_column = vec![
+    //         Felt252::from(1),
+    //         Felt252::from(2),
+    //         Felt252::from(3),
+    //         Felt252::from(4),
+    //         Felt252::from(5),
+    //         Felt252::from(6),
+    //         Felt252::from(6),
+    //         Felt252::from(6),
+    //     ];
+
+    //     let rc_holes_column = main_trace.columns()[35].clone();
+
+    //     assert_eq!(expected_rc_holes_column, rc_holes_column);
+    // }
     #[test]
     fn test_get_memory_holes_empty_pub_memory() {
         // We construct a sorted addresses list [1, 2, 3, 6, 7, 8, 9, 13, 14, 15], and
@@ -954,94 +869,66 @@
             Felt252::from(10),
             Felt252::from(11),
             Felt252::from(12),
-<<<<<<< HEAD
         ]);
-        let calculated_memory_holes = get_memory_holes(&addrs, codelen);
-=======
-        ];
         let calculated_memory_holes = get_memory_holes(&addrs, &pub_memory);
->>>>>>> eb123810
 
         assert_eq!(expected_memory_holes, calculated_memory_holes);
     }
 
-    #[test]
-    fn test_get_memory_holes_inside_program_section() {
-        // We construct a sorted addresses list [1, 2, 3, 8, 9] and we
-        // set public memory from address 1 to 9. Since all the holes will be inside the
-        // program segment (meaning from addresses 1 to 9), the function
-        // should not return any of them.
-        let mut addrs: Vec<Felt252> = (1..4).map(Felt252::from).collect();
-        let addrs_extension: Vec<Felt252> = (8..10).map(Felt252::from).collect();
-        addrs.extend_from_slice(&addrs_extension);
-
-<<<<<<< HEAD
-        let calculated_memory_holes = get_memory_holes(&addrs, codelen);
-        let expected_memory_holes = VecDeque::new();
-=======
-        let mut pub_memory = HashMap::new();
-        (1..=9).for_each(|k| {
-            let addr = Felt252::from(k);
-            pub_memory.insert(addr, addr * Felt252::from(2));
-        });
-
-        let calculated_memory_holes = get_memory_holes(&addrs, &pub_memory);
-        let expected_memory_holes: Vec<Felt252> = Vec::new();
->>>>>>> eb123810
-
-        assert_eq!(expected_memory_holes, calculated_memory_holes);
-    }
-
-    #[test]
-    fn test_get_memory_holes_outside_program_section() {
-        // We construct a sorted addresses list [1, 2, 3, 8, 9] and we
-        // set public memory from addresses 1 to 6. The holes found inside the program section,
-        // i.e. in the address range between 1 to 6, should not be returned.
-        // So addresses 4, 5 and 6 will no be returned, only address 7.
-        let mut addrs: Vec<Felt252> = (1..4).map(Felt252::from).collect();
-        let addrs_extension: Vec<Felt252> = (8..10).map(Felt252::from).collect();
-        addrs.extend_from_slice(&addrs_extension);
-
-<<<<<<< HEAD
-        let calculated_memory_holes = get_memory_holes(&addrs, codelen);
-        let expected_memory_holes = VecDeque::from([Felt252::from(7)]);
-=======
-        let mut pub_memory = HashMap::new();
-        (1..=6).for_each(|k| {
-            let addr = Felt252::from(k);
-            pub_memory.insert(addr, addr * Felt252::from(2));
-        });
-
-        let calculated_memory_holes = get_memory_holes(&addrs, &pub_memory);
-        let expected_memory_holes = vec![Felt252::from(7)];
->>>>>>> eb123810
-
-        assert_eq!(expected_memory_holes, calculated_memory_holes);
-    }
-
-    #[test]
-    fn test_fill_memory_holes() {
-        const TRACE_COL_LEN: usize = 2;
-        const NUM_TRACE_COLS: usize = EXTRA_VAL + 1;
-
-        let mut trace_cols = vec![vec![Felt252::zero(); TRACE_COL_LEN]; NUM_TRACE_COLS];
-        trace_cols[FRAME_PC][0] = Felt252::one();
-        trace_cols[FRAME_DST_ADDR][0] = Felt252::from(2);
-        trace_cols[FRAME_OP0_ADDR][0] = Felt252::from(3);
-        trace_cols[FRAME_OP1_ADDR][0] = Felt252::from(5);
-        trace_cols[FRAME_PC][1] = Felt252::from(6);
-        trace_cols[FRAME_DST_ADDR][1] = Felt252::from(9);
-        trace_cols[FRAME_OP0_ADDR][1] = Felt252::from(10);
-        trace_cols[FRAME_OP1_ADDR][1] = Felt252::from(11);
-        let mut trace = TraceTable::from_columns(trace_cols, 1);
-
-        let memory_holes = vec![Felt252::from(4), Felt252::from(7), Felt252::from(8)];
-        fill_memory_holes(&mut trace, &memory_holes);
-
-        let extra_addr = &trace.columns()[EXTRA_ADDR];
-        assert_eq!(extra_addr, &memory_holes)
-    }
-
+    // #[test]
+    // fn test_get_memory_holes_inside_program_section() {
+    //     // We construct a sorted addresses list [1, 2, 3, 8, 9] and we
+    //     // set public memory from address 1 to 9. Since all the holes will be inside the
+    //     // program segment (meaning from addresses 1 to 9), the function
+    //     // should not return any of them.
+    //     let mut addrs: Vec<Felt252> = (1..4).map(Felt252::from).collect();
+    //     let addrs_extension: Vec<Felt252> = (8..10).map(Felt252::from).collect();
+    //     addrs.extend_from_slice(&addrs_extension);
+
+    //     let calculated_memory_holes = get_memory_holes(&addrs, codelen);
+    //     let expected_memory_holes = VecDeque::new();
+
+    //     assert_eq!(expected_memory_holes, calculated_memory_holes);
+    // }
+
+    // #[test]
+    // fn test_get_memory_holes_outside_program_section() {
+    //     // We construct a sorted addresses list [1, 2, 3, 8, 9] and we
+    //     // set public memory from addresses 1 to 6. The holes found inside the program section,
+    //     // i.e. in the address range between 1 to 6, should not be returned.
+    //     // So addresses 4, 5 and 6 will no be returned, only address 7.
+    //     let mut addrs: Vec<Felt252> = (1..4).map(Felt252::from).collect();
+    //     let addrs_extension: Vec<Felt252> = (8..10).map(Felt252::from).collect();
+    //     addrs.extend_from_slice(&addrs_extension);
+
+    //     let calculated_memory_holes = get_memory_holes(&addrs, codelen);
+    //     let expected_memory_holes = VecDeque::from([Felt252::from(7)]);
+
+    //     assert_eq!(expected_memory_holes, calculated_memory_holes);
+    // }
+
+    // #[test]
+    // fn test_fill_memory_holes() {
+    //     const TRACE_COL_LEN: usize = 2;
+    //     const NUM_TRACE_COLS: usize = EXTRA_VAL + 1;
+
+    //     let mut trace_cols = vec![vec![Felt252::zero(); TRACE_COL_LEN]; NUM_TRACE_COLS];
+    //     trace_cols[FRAME_PC][0] = Felt252::one();
+    //     trace_cols[FRAME_DST_ADDR][0] = Felt252::from(2);
+    //     trace_cols[FRAME_OP0_ADDR][0] = Felt252::from(3);
+    //     trace_cols[FRAME_OP1_ADDR][0] = Felt252::from(5);
+    //     trace_cols[FRAME_PC][1] = Felt252::from(6);
+    //     trace_cols[FRAME_DST_ADDR][1] = Felt252::from(9);
+    //     trace_cols[FRAME_OP0_ADDR][1] = Felt252::from(10);
+    //     trace_cols[FRAME_OP1_ADDR][1] = Felt252::from(11);
+    //     let mut trace = TraceTable::from_columns(trace_cols, 1);
+
+    //     let memory_holes = vec![Felt252::from(4), Felt252::from(7), Felt252::from(8)];
+    //     fill_memory_holes(&mut trace, &memory_holes);
+
+    //     let extra_addr = &trace.columns()[EXTRA_ADDR];
+    //     assert_eq!(extra_addr, &memory_holes)
+    // }
     #[test]
     fn set_rc_pool_works() {
         let program_content = std::fs::read(cairo0_program_path("fibonacci_stone.json")).unwrap();
@@ -1148,8 +1035,14 @@
     fn set_mem_pool_works() {
         let program_content = std::fs::read(cairo0_program_path("fibonacci_stone.json")).unwrap();
         let mut trace: CairoTraceTable = TraceTable::allocate_with_zeros(128, 8, 16);
-        let (register_states, memory, codelen) =
+        let (register_states, memory, pub_inputs) =
             run_program(None, CairoLayout::Plain, &program_content).unwrap();
+
+        let codelen = pub_inputs
+            .memory_segments
+            .get(&SegmentName::Program)
+            .map(|segment| segment.stop_ptr - segment.begin_addr)
+            .unwrap();
 
         let mut pub_inputs = PublicInputs::from_regs_and_mem(&register_states, &memory, codelen);
         pub_inputs
@@ -1201,7 +1094,7 @@
         );
 
         sorted_addrs.sort_by_key(|x| x.representative());
-        let memory_holes = get_memory_holes(&sorted_addrs, codelen);
+        let memory_holes = get_memory_holes(&sorted_addrs, &pub_inputs.public_memory);
         // println!("MEMORY HOLES:");
         // memory_holes
         //     .iter()
