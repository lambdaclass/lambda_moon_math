--- conflicted
+++ resolved
@@ -138,7 +138,7 @@
         }
 
         // Compute commitments [t_j].
-        let lde_trace = TraceTable::new_from_cols(&lde_trace_permuted);
+        let lde_trace = TraceTable::from_columns(&lde_trace_permuted);
         let (lde_trace_merkle_tree, lde_trace_merkle_root) = Self::batch_commit(&lde_trace.rows());
 
         // >>>> Send commitments: [tⱼ]
@@ -205,7 +205,7 @@
             lde_trace_merkle_roots.push(aux_merkle_root);
         }
 
-        let lde_trace = TraceTable::new_from_cols(&evaluations);
+        let lde_trace = TraceTable::from_columns(&evaluations);
 
         Ok(Round1 {
             trace_polys,
@@ -298,11 +298,6 @@
         }
     }
 
-<<<<<<< HEAD
-    // Compute commitments [t_j].
-    let lde_trace = TraceTable::from_columns(&lde_trace_permuted);
-    let (lde_trace_merkle_tree, lde_trace_merkle_root) = batch_commit(&lde_trace.rows());
-=======
     fn round_3_evaluate_polynomials_in_out_of_domain_element<A: AIR<Field = Self::Field>>(
         air: &A,
         domain: &Domain<Self::Field>,
@@ -314,7 +309,6 @@
         FieldElement<Self::Field>: Serializable,
     {
         let z_power = z.pow(round_2_result.composition_poly_parts.len());
->>>>>>> a1f2fa7a
 
         // Evaluate H_i in z^N for all i, where N is the number of parts the composition poly was
         // broken into.
@@ -359,107 +353,6 @@
         let coset_offset_u64 = air.context().proof_options.coset_offset;
         let coset_offset = FieldElement::<Self::Field>::from(coset_offset_u64);
 
-<<<<<<< HEAD
-fn round_1_randomized_air_with_preprocessing<F: IsFFTField, A: AIR<Field = F>>(
-    air: &A,
-    main_trace: &TraceTable<F>,
-    domain: &Domain<F>,
-    transcript: &mut impl IsStarkTranscript<F>,
-) -> Result<Round1<F, A>, ProvingError>
-where
-    FieldElement<F>: Serializable + Send + Sync,
-{
-    let (mut trace_polys, mut evaluations, main_merkle_tree, main_merkle_root) =
-        interpolate_and_commit(main_trace, domain, transcript);
-
-    let rap_challenges = air.build_rap_challenges(transcript);
-
-    let aux_trace = air.build_auxiliary_trace(main_trace, &rap_challenges);
-
-    let mut lde_trace_merkle_trees = vec![main_merkle_tree];
-    let mut lde_trace_merkle_roots = vec![main_merkle_root];
-    if !aux_trace.is_empty() {
-        // Check that this is valid for interpolation
-        let (aux_trace_polys, aux_trace_polys_evaluations, aux_merkle_tree, aux_merkle_root) =
-            interpolate_and_commit(&aux_trace, domain, transcript);
-        trace_polys.extend_from_slice(&aux_trace_polys);
-        evaluations.extend_from_slice(&aux_trace_polys_evaluations);
-        lde_trace_merkle_trees.push(aux_merkle_tree);
-        lde_trace_merkle_roots.push(aux_merkle_root);
-    }
-
-    let lde_trace = TraceTable::from_columns(&evaluations);
-
-    Ok(Round1 {
-        trace_polys,
-        lde_trace,
-        lde_trace_merkle_roots,
-        lde_trace_merkle_trees,
-        rap_challenges,
-    })
-}
-
-fn round_2_compute_composition_polynomial<F, A>(
-    air: &A,
-    domain: &Domain<F>,
-    round_1_result: &Round1<F, A>,
-    transition_coefficients: &[FieldElement<F>],
-    boundary_coefficients: &[FieldElement<F>],
-) -> Round2<F>
-where
-    F: IsFFTField,
-    A: AIR<Field = F> + Send + Sync,
-    A::RAPChallenges: Send + Sync,
-    FieldElement<F>: Serializable + Send + Sync,
-{
-    // Create evaluation table
-    let evaluator = ConstraintEvaluator::new(air, &round_1_result.rap_challenges);
-
-    let constraint_evaluations = evaluator.evaluate(
-        &round_1_result.lde_trace,
-        domain,
-        transition_coefficients,
-        boundary_coefficients,
-        &round_1_result.rap_challenges,
-    );
-
-    // Get the composition poly H
-    let composition_poly =
-        Polynomial::interpolate_offset_fft(&constraint_evaluations, &domain.coset_offset).unwrap();
-    let (composition_poly_even, composition_poly_odd) = composition_poly.even_odd_decomposition();
-
-    let lde_composition_poly_even_evaluations = evaluate_polynomial_on_lde_domain(
-        &composition_poly_even,
-        domain.blowup_factor,
-        domain.interpolation_domain_size,
-        &domain.coset_offset,
-    )
-    .unwrap();
-    let lde_composition_poly_odd_evaluations = evaluate_polynomial_on_lde_domain(
-        &composition_poly_odd,
-        domain.blowup_factor,
-        domain.interpolation_domain_size,
-        &domain.coset_offset,
-    )
-    .unwrap();
-
-    // TODO: Remove clones
-    let composition_poly_evaluations: Vec<Vec<_>> = lde_composition_poly_even_evaluations
-        .iter()
-        .zip(&lde_composition_poly_odd_evaluations)
-        .map(|(a, b)| vec![a.clone(), b.clone()])
-        .collect();
-    let (composition_poly_merkle_tree, composition_poly_root) =
-        batch_commit(&composition_poly_evaluations);
-
-    Round2 {
-        composition_poly_even,
-        lde_composition_poly_even_evaluations,
-        composition_poly_merkle_tree,
-        composition_poly_root,
-        composition_poly_odd,
-        lde_composition_poly_odd_evaluations,
-=======
         let gamma = transcript.sample_field_element();
         let n_terms_composition_poly = round_2_result.lde_composition_poly_evaluations.len();
         let n_terms_trace = air.context().transition_offsets.len() * air.context().trace_columns;
@@ -530,7 +423,6 @@
             query_list,
             nonce,
         }
->>>>>>> a1f2fa7a
     }
 
     fn sample_query_indexes(
