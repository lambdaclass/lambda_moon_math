--- conflicted
+++ resolved
@@ -79,55 +79,23 @@
 }
 
 #[test_log::test]
-<<<<<<< HEAD
-fn test_prove_fib_periodic_8() {
-    let trace = fibonacci_periodic_cols::fibonacci_trace::<Stark252PrimeField>(8);
-
-    let proof_options = ProofOptions::default_test_options();
-
-    let pub_inputs = FibonacciPeriodicPublicInputs {
-=======
 fn test_prove_simple_periodic_8() {
     let trace = simple_periodic_cols::simple_periodic_trace::<Stark252PrimeField>(8);
 
     let proof_options = ProofOptions::default_test_options();
 
     let pub_inputs = SimplePeriodicPublicInputs {
->>>>>>> 57514c15
         a0: Felt252::one(),
         a1: Felt252::from(8),
     };
 
-<<<<<<< HEAD
-    let proof = Prover::prove::<FibonacciPeriodicAIR<Stark252PrimeField>>(
-=======
     let proof = Prover::prove::<SimplePeriodicAIR<Stark252PrimeField>>(
->>>>>>> 57514c15
-        &trace,
-        &pub_inputs,
-        &proof_options,
-        StoneProverTranscript::new(&[]),
-    )
-    .unwrap();
-<<<<<<< HEAD
-    assert!(
-        Verifier::verify::<FibonacciPeriodicAIR<Stark252PrimeField>>(
-            &proof,
-            &pub_inputs,
-            &proof_options,
-            StoneProverTranscript::new(&[]),
-        )
-    );
-}
-
-#[test_log::test]
-fn test_prove_fib_periodic_32() {
-    let trace = fibonacci_periodic_cols::fibonacci_trace::<Stark252PrimeField>(32);
-
-    let proof_options = ProofOptions::default_test_options();
-
-    let pub_inputs = FibonacciPeriodicPublicInputs {
-=======
+        &trace,
+        &pub_inputs,
+        &proof_options,
+        StoneProverTranscript::new(&[]),
+    )
+    .unwrap();
     assert!(Verifier::verify::<SimplePeriodicAIR<Stark252PrimeField>>(
         &proof,
         &pub_inputs,
@@ -143,39 +111,23 @@
     let proof_options = ProofOptions::default_test_options();
 
     let pub_inputs = SimplePeriodicPublicInputs {
->>>>>>> 57514c15
         a0: Felt252::one(),
         a1: Felt252::from(32768),
     };
 
-<<<<<<< HEAD
-    let proof = Prover::prove::<FibonacciPeriodicAIR<Stark252PrimeField>>(
-=======
     let proof = Prover::prove::<SimplePeriodicAIR<Stark252PrimeField>>(
->>>>>>> 57514c15
-        &trace,
-        &pub_inputs,
-        &proof_options,
-        StoneProverTranscript::new(&[]),
-    )
-    .unwrap();
-<<<<<<< HEAD
-    assert!(
-        Verifier::verify::<FibonacciPeriodicAIR<Stark252PrimeField>>(
-            &proof,
-            &pub_inputs,
-            &proof_options,
-            StoneProverTranscript::new(&[]),
-        )
-    );
-=======
+        &trace,
+        &pub_inputs,
+        &proof_options,
+        StoneProverTranscript::new(&[]),
+    )
+    .unwrap();
     assert!(Verifier::verify::<SimplePeriodicAIR<Stark252PrimeField>>(
         &proof,
         &pub_inputs,
         &proof_options,
         StoneProverTranscript::new(&[]),
     ));
->>>>>>> 57514c15
 }
 
 #[test_log::test]
