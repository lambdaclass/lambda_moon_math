use crate::{
    constraints::{
        boundary::{BoundaryConstraint, BoundaryConstraints},
        transition::TransitionConstraint,
    },
    context::AirContext,
    frame::Frame,
    proof::options::ProofOptions,
    trace::TraceTable,
    traits::AIR,
};
use lambdaworks_math::field::{element::FieldElement, traits::IsFFTField};
use std::marker::PhantomData;

#[derive(Clone)]
struct FibConstraint<F: IsFFTField> {
    phantom: PhantomData<F>,
}

impl<F: IsFFTField> FibConstraint<F> {
    pub fn new() -> Self {
        Self {
            phantom: PhantomData,
        }
    }
}

impl<F> TransitionConstraint<F> for FibConstraint<F>
where
    F: IsFFTField + Send + Sync,
{
    fn degree(&self) -> usize {
        1
    }

    fn constraint_idx(&self) -> usize {
        0
    }

    fn end_exemptions(&self) -> usize {
        2
    }

    fn evaluate(
        &self,
        frame: &Frame<F>,
        transition_evaluations: &mut [FieldElement<F>],
        _periodic_values: &[FieldElement<F>],
        _rap_challenges: &[FieldElement<F>],
    ) {
        let first_step = frame.get_evaluation_step(0);
        let second_step = frame.get_evaluation_step(1);
        let third_step = frame.get_evaluation_step(2);

        let a0 = first_step.get_evaluation_element(0, 0);
        let a1 = second_step.get_evaluation_element(0, 0);
        let a2 = third_step.get_evaluation_element(0, 0);

        let res = a2 - a1 - a0;

        transition_evaluations[self.constraint_idx()] = res;
    }
}

pub struct FibonacciAIR<F>
where
    F: IsFFTField,
{
    context: AirContext,
    trace_length: usize,
    pub_inputs: FibonacciPublicInputs<F>,
    constraints: Vec<Box<dyn TransitionConstraint<F>>>,
}

#[derive(Clone, Debug)]
pub struct FibonacciPublicInputs<F>
where
    F: IsFFTField,
{
    pub a0: FieldElement<F>,
    pub a1: FieldElement<F>,
}

impl<F> AIR for FibonacciAIR<F>
where
    F: IsFFTField + Send + Sync + 'static,
{
    type Field = F;
<<<<<<< HEAD
    type PublicInputs = FibonacciPublicInputs<F>;
=======
    type FieldExtension = F;
    type RAPChallenges = ();
    type PublicInputs = FibonacciPublicInputs<Self::Field>;
>>>>>>> 3da725de

    const STEP_SIZE: usize = 1;

    fn new(
        trace_length: usize,
        pub_inputs: &Self::PublicInputs,
        proof_options: &ProofOptions,
    ) -> Self {
        let constraints: Vec<Box<dyn TransitionConstraint<F>>> =
            vec![Box::new(FibConstraint::new())];

        let context = AirContext {
            proof_options: proof_options.clone(),
            trace_columns: 1,
            transition_exemptions: vec![2],
            transition_offsets: vec![0, 1, 2],
            num_transition_constraints: constraints.len(),
        };

        Self {
            pub_inputs: pub_inputs.clone(),
            context,
            trace_length,
            constraints,
        }
    }

    fn composition_poly_degree_bound(&self) -> usize {
        self.trace_length()
    }

<<<<<<< HEAD
    fn transition_constraints(&self) -> &Vec<Box<dyn TransitionConstraint<F>>> {
        &self.constraints
=======
    fn build_auxiliary_trace(
        &self,
        _main_trace: &TraceTable<Self::Field>,
        _rap_challenges: &Self::RAPChallenges,
    ) -> TraceTable<Self::Field> {
        TraceTable::empty()
    }

    fn build_rap_challenges(
        &self,
        _transcript: &mut impl IsStarkTranscript<Self::FieldExtension>,
    ) -> Self::RAPChallenges {
    }

    fn compute_transition_prover(
        &self,
        frame: &Frame<Self::Field, Self::FieldExtension>,
        _periodic_values: &[FieldElement<Self::Field>],
        _rap_challenges: &Self::RAPChallenges,
    ) -> Vec<FieldElement<Self::Field>> {
        let first_step = frame.get_evaluation_step(0);
        let second_step = frame.get_evaluation_step(1);
        let third_step = frame.get_evaluation_step(2);

        let a0 = first_step.get_main_evaluation_element(0, 0);
        let a1 = second_step.get_main_evaluation_element(0, 0);
        let a2 = third_step.get_main_evaluation_element(0, 0);

        vec![a2 - a1 - a0]
>>>>>>> 3da725de
    }

    fn boundary_constraints(
        &self,
        _rap_challenges: &[FieldElement<Self::Field>],
    ) -> BoundaryConstraints<Self::Field> {
        let a0 = BoundaryConstraint::new_simple_main(0, self.pub_inputs.a0.clone());
        let a1 = BoundaryConstraint::new_simple_main(1, self.pub_inputs.a1.clone());

        BoundaryConstraints::from_constraints(vec![a0, a1])
    }

    fn context(&self) -> &AirContext {
        &self.context
    }

    fn trace_length(&self) -> usize {
        self.trace_length
    }

    fn pub_inputs(&self) -> &Self::PublicInputs {
        &self.pub_inputs
    }

    fn compute_transition_verifier(
        &self,
        frame: &Frame<Self::FieldExtension, Self::FieldExtension>,
        periodic_values: &[FieldElement<Self::FieldExtension>],
        rap_challenges: &Self::RAPChallenges,
    ) -> Vec<FieldElement<Self::Field>> {
        self.compute_transition_prover(frame, periodic_values, rap_challenges)
    }
}

pub fn fibonacci_trace<F: IsFFTField>(
    initial_values: [FieldElement<F>; 2],
    trace_length: usize,
) -> TraceTable<F> {
    let mut ret: Vec<FieldElement<F>> = vec![];

    ret.push(initial_values[0].clone());
    ret.push(initial_values[1].clone());

    for i in 2..(trace_length) {
        ret.push(ret[i - 1].clone() + ret[i - 2].clone());
    }

    TraceTable::from_columns(vec![ret], 1)
}<|MERGE_RESOLUTION|>--- conflicted
+++ resolved
@@ -1,209 +1,209 @@
-use crate::{
-    constraints::{
-        boundary::{BoundaryConstraint, BoundaryConstraints},
-        transition::TransitionConstraint,
-    },
-    context::AirContext,
-    frame::Frame,
-    proof::options::ProofOptions,
-    trace::TraceTable,
-    traits::AIR,
-};
-use lambdaworks_math::field::{element::FieldElement, traits::IsFFTField};
-use std::marker::PhantomData;
-
-#[derive(Clone)]
-struct FibConstraint<F: IsFFTField> {
-    phantom: PhantomData<F>,
-}
-
-impl<F: IsFFTField> FibConstraint<F> {
-    pub fn new() -> Self {
-        Self {
-            phantom: PhantomData,
-        }
-    }
-}
-
-impl<F> TransitionConstraint<F> for FibConstraint<F>
-where
-    F: IsFFTField + Send + Sync,
-{
-    fn degree(&self) -> usize {
-        1
-    }
-
-    fn constraint_idx(&self) -> usize {
-        0
-    }
-
-    fn end_exemptions(&self) -> usize {
-        2
-    }
-
-    fn evaluate(
-        &self,
-        frame: &Frame<F>,
-        transition_evaluations: &mut [FieldElement<F>],
-        _periodic_values: &[FieldElement<F>],
-        _rap_challenges: &[FieldElement<F>],
-    ) {
-        let first_step = frame.get_evaluation_step(0);
-        let second_step = frame.get_evaluation_step(1);
-        let third_step = frame.get_evaluation_step(2);
-
-        let a0 = first_step.get_evaluation_element(0, 0);
-        let a1 = second_step.get_evaluation_element(0, 0);
-        let a2 = third_step.get_evaluation_element(0, 0);
-
-        let res = a2 - a1 - a0;
-
-        transition_evaluations[self.constraint_idx()] = res;
-    }
-}
-
-pub struct FibonacciAIR<F>
-where
-    F: IsFFTField,
-{
-    context: AirContext,
-    trace_length: usize,
-    pub_inputs: FibonacciPublicInputs<F>,
-    constraints: Vec<Box<dyn TransitionConstraint<F>>>,
-}
-
-#[derive(Clone, Debug)]
-pub struct FibonacciPublicInputs<F>
-where
-    F: IsFFTField,
-{
-    pub a0: FieldElement<F>,
-    pub a1: FieldElement<F>,
-}
-
-impl<F> AIR for FibonacciAIR<F>
-where
-    F: IsFFTField + Send + Sync + 'static,
-{
-    type Field = F;
-<<<<<<< HEAD
-    type PublicInputs = FibonacciPublicInputs<F>;
-=======
-    type FieldExtension = F;
-    type RAPChallenges = ();
-    type PublicInputs = FibonacciPublicInputs<Self::Field>;
->>>>>>> 3da725de
-
-    const STEP_SIZE: usize = 1;
-
-    fn new(
-        trace_length: usize,
-        pub_inputs: &Self::PublicInputs,
-        proof_options: &ProofOptions,
-    ) -> Self {
-        let constraints: Vec<Box<dyn TransitionConstraint<F>>> =
-            vec![Box::new(FibConstraint::new())];
-
-        let context = AirContext {
-            proof_options: proof_options.clone(),
-            trace_columns: 1,
-            transition_exemptions: vec![2],
-            transition_offsets: vec![0, 1, 2],
-            num_transition_constraints: constraints.len(),
-        };
-
-        Self {
-            pub_inputs: pub_inputs.clone(),
-            context,
-            trace_length,
-            constraints,
-        }
-    }
-
-    fn composition_poly_degree_bound(&self) -> usize {
-        self.trace_length()
-    }
-
-<<<<<<< HEAD
-    fn transition_constraints(&self) -> &Vec<Box<dyn TransitionConstraint<F>>> {
-        &self.constraints
-=======
-    fn build_auxiliary_trace(
-        &self,
-        _main_trace: &TraceTable<Self::Field>,
-        _rap_challenges: &Self::RAPChallenges,
-    ) -> TraceTable<Self::Field> {
-        TraceTable::empty()
-    }
-
-    fn build_rap_challenges(
-        &self,
-        _transcript: &mut impl IsStarkTranscript<Self::FieldExtension>,
-    ) -> Self::RAPChallenges {
-    }
-
-    fn compute_transition_prover(
-        &self,
-        frame: &Frame<Self::Field, Self::FieldExtension>,
-        _periodic_values: &[FieldElement<Self::Field>],
-        _rap_challenges: &Self::RAPChallenges,
-    ) -> Vec<FieldElement<Self::Field>> {
-        let first_step = frame.get_evaluation_step(0);
-        let second_step = frame.get_evaluation_step(1);
-        let third_step = frame.get_evaluation_step(2);
-
-        let a0 = first_step.get_main_evaluation_element(0, 0);
-        let a1 = second_step.get_main_evaluation_element(0, 0);
-        let a2 = third_step.get_main_evaluation_element(0, 0);
-
-        vec![a2 - a1 - a0]
->>>>>>> 3da725de
-    }
-
-    fn boundary_constraints(
-        &self,
-        _rap_challenges: &[FieldElement<Self::Field>],
-    ) -> BoundaryConstraints<Self::Field> {
-        let a0 = BoundaryConstraint::new_simple_main(0, self.pub_inputs.a0.clone());
-        let a1 = BoundaryConstraint::new_simple_main(1, self.pub_inputs.a1.clone());
-
-        BoundaryConstraints::from_constraints(vec![a0, a1])
-    }
-
-    fn context(&self) -> &AirContext {
-        &self.context
-    }
-
-    fn trace_length(&self) -> usize {
-        self.trace_length
-    }
-
-    fn pub_inputs(&self) -> &Self::PublicInputs {
-        &self.pub_inputs
-    }
-
-    fn compute_transition_verifier(
-        &self,
-        frame: &Frame<Self::FieldExtension, Self::FieldExtension>,
-        periodic_values: &[FieldElement<Self::FieldExtension>],
-        rap_challenges: &Self::RAPChallenges,
-    ) -> Vec<FieldElement<Self::Field>> {
-        self.compute_transition_prover(frame, periodic_values, rap_challenges)
-    }
-}
-
-pub fn fibonacci_trace<F: IsFFTField>(
-    initial_values: [FieldElement<F>; 2],
-    trace_length: usize,
-) -> TraceTable<F> {
-    let mut ret: Vec<FieldElement<F>> = vec![];
-
-    ret.push(initial_values[0].clone());
-    ret.push(initial_values[1].clone());
-
-    for i in 2..(trace_length) {
-        ret.push(ret[i - 1].clone() + ret[i - 2].clone());
-    }
-
-    TraceTable::from_columns(vec![ret], 1)
-}+// use crate::{
+//     constraints::{
+//         boundary::{BoundaryConstraint, BoundaryConstraints},
+//         transition::TransitionConstraint,
+//     },
+//     context::AirContext,
+//     frame::Frame,
+//     proof::options::ProofOptions,
+//     trace::TraceTable,
+//     traits::AIR,
+// };
+// use lambdaworks_math::field::{element::FieldElement, traits::IsFFTField};
+// use std::marker::PhantomData;
+
+// #[derive(Clone)]
+// struct FibConstraint<F: IsFFTField> {
+//     phantom: PhantomData<F>,
+// }
+
+// impl<F: IsFFTField> FibConstraint<F> {
+//     pub fn new() -> Self {
+//         Self {
+//             phantom: PhantomData,
+//         }
+//     }
+// }
+
+// impl<F> TransitionConstraint<F> for FibConstraint<F>
+// where
+//     F: IsFFTField + Send + Sync,
+// {
+//     fn degree(&self) -> usize {
+//         1
+//     }
+
+//     fn constraint_idx(&self) -> usize {
+//         0
+//     }
+
+//     fn end_exemptions(&self) -> usize {
+//         2
+//     }
+
+//     fn evaluate(
+//         &self,
+//         frame: &Frame<F>,
+//         transition_evaluations: &mut [FieldElement<F>],
+//         _periodic_values: &[FieldElement<F>],
+//         _rap_challenges: &[FieldElement<F>],
+//     ) {
+//         let first_step = frame.get_evaluation_step(0);
+//         let second_step = frame.get_evaluation_step(1);
+//         let third_step = frame.get_evaluation_step(2);
+
+//         let a0 = first_step.get_evaluation_element(0, 0);
+//         let a1 = second_step.get_evaluation_element(0, 0);
+//         let a2 = third_step.get_evaluation_element(0, 0);
+
+//         let res = a2 - a1 - a0;
+
+//         transition_evaluations[self.constraint_idx()] = res;
+//     }
+// }
+
+// pub struct FibonacciAIR<F>
+// where
+//     F: IsFFTField,
+// {
+//     context: AirContext,
+//     trace_length: usize,
+//     pub_inputs: FibonacciPublicInputs<F>,
+//     constraints: Vec<Box<dyn TransitionConstraint<F>>>,
+// }
+
+// #[derive(Clone, Debug)]
+// pub struct FibonacciPublicInputs<F>
+// where
+//     F: IsFFTField,
+// {
+//     pub a0: FieldElement<F>,
+//     pub a1: FieldElement<F>,
+// }
+
+// impl<F> AIR for FibonacciAIR<F>
+// where
+//     F: IsFFTField + Send + Sync + 'static,
+// {
+//     type Field = F;
+// <<<<<<< HEAD
+//     type PublicInputs = FibonacciPublicInputs<F>;
+// =======
+//     type FieldExtension = F;
+//     type RAPChallenges = ();
+//     type PublicInputs = FibonacciPublicInputs<Self::Field>;
+// >>>>>>> main
+
+//     const STEP_SIZE: usize = 1;
+
+//     fn new(
+//         trace_length: usize,
+//         pub_inputs: &Self::PublicInputs,
+//         proof_options: &ProofOptions,
+//     ) -> Self {
+//         let constraints: Vec<Box<dyn TransitionConstraint<F>>> =
+//             vec![Box::new(FibConstraint::new())];
+
+//         let context = AirContext {
+//             proof_options: proof_options.clone(),
+//             trace_columns: 1,
+//             transition_exemptions: vec![2],
+//             transition_offsets: vec![0, 1, 2],
+//             num_transition_constraints: constraints.len(),
+//         };
+
+//         Self {
+//             pub_inputs: pub_inputs.clone(),
+//             context,
+//             trace_length,
+//             constraints,
+//         }
+//     }
+
+//     fn composition_poly_degree_bound(&self) -> usize {
+//         self.trace_length()
+//     }
+
+// <<<<<<< HEAD
+//     fn transition_constraints(&self) -> &Vec<Box<dyn TransitionConstraint<F>>> {
+//         &self.constraints
+// =======
+//     fn build_auxiliary_trace(
+//         &self,
+//         _main_trace: &TraceTable<Self::Field>,
+//         _rap_challenges: &Self::RAPChallenges,
+//     ) -> TraceTable<Self::Field> {
+//         TraceTable::empty()
+//     }
+
+//     fn build_rap_challenges(
+//         &self,
+//         _transcript: &mut impl IsStarkTranscript<Self::FieldExtension>,
+//     ) -> Self::RAPChallenges {
+//     }
+
+//     fn compute_transition_prover(
+//         &self,
+//         frame: &Frame<Self::Field, Self::FieldExtension>,
+//         _periodic_values: &[FieldElement<Self::Field>],
+//         _rap_challenges: &Self::RAPChallenges,
+//     ) -> Vec<FieldElement<Self::Field>> {
+//         let first_step = frame.get_evaluation_step(0);
+//         let second_step = frame.get_evaluation_step(1);
+//         let third_step = frame.get_evaluation_step(2);
+
+//         let a0 = first_step.get_main_evaluation_element(0, 0);
+//         let a1 = second_step.get_main_evaluation_element(0, 0);
+//         let a2 = third_step.get_main_evaluation_element(0, 0);
+
+//         vec![a2 - a1 - a0]
+// >>>>>>> main
+//     }
+
+//     fn boundary_constraints(
+//         &self,
+//         _rap_challenges: &[FieldElement<Self::Field>],
+//     ) -> BoundaryConstraints<Self::Field> {
+//         let a0 = BoundaryConstraint::new_simple_main(0, self.pub_inputs.a0.clone());
+//         let a1 = BoundaryConstraint::new_simple_main(1, self.pub_inputs.a1.clone());
+
+//         BoundaryConstraints::from_constraints(vec![a0, a1])
+//     }
+
+//     fn context(&self) -> &AirContext {
+//         &self.context
+//     }
+
+//     fn trace_length(&self) -> usize {
+//         self.trace_length
+//     }
+
+//     fn pub_inputs(&self) -> &Self::PublicInputs {
+//         &self.pub_inputs
+//     }
+
+//     fn compute_transition_verifier(
+//         &self,
+//         frame: &Frame<Self::FieldExtension, Self::FieldExtension>,
+//         periodic_values: &[FieldElement<Self::FieldExtension>],
+//         rap_challenges: &Self::RAPChallenges,
+//     ) -> Vec<FieldElement<Self::Field>> {
+//         self.compute_transition_prover(frame, periodic_values, rap_challenges)
+//     }
+// }
+
+// pub fn fibonacci_trace<F: IsFFTField>(
+//     initial_values: [FieldElement<F>; 2],
+//     trace_length: usize,
+// ) -> TraceTable<F> {
+//     let mut ret: Vec<FieldElement<F>> = vec![];
+
+//     ret.push(initial_values[0].clone());
+//     ret.push(initial_values[1].clone());
+
+//     for i in 2..(trace_length) {
+//         ret.push(ret[i - 1].clone() + ret[i - 2].clone());
+//     }
+
+//     TraceTable::from_columns(vec![ret], 1)
+// }