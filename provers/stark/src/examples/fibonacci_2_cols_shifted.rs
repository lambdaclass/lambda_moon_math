--- conflicted
+++ resolved
@@ -162,11 +162,7 @@
         col1.push(y.clone());
     }
 
-<<<<<<< HEAD
-    TraceTable::from_columns(&[col0, col1], 1)
-=======
-    TraceTable::from_columns(vec![col0, col1])
->>>>>>> 3b2e004f
+    TraceTable::from_columns(vec![col0, col1], 1)
 }
 
 #[cfg(test)]
