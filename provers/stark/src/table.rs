use lambdaworks_math::field::{
    element::FieldElement,
    traits::{IsField, IsSubFieldOf},
};

use crate::trace::StepView;

/// A two-dimensional Table holding field elements, arranged in a row-major order.
/// This is the basic underlying data structure used for any two-dimensional component in the
/// the STARK protocol implementation, such as the `TraceTable` and the `EvaluationFrame`.
/// Since this struct is a representation of a two-dimensional table, all rows should have the same
/// length.
#[derive(Clone, Default, Debug, PartialEq, Eq, serde::Serialize, serde::Deserialize)]
pub struct Table<F: IsField> {
    pub data: Vec<FieldElement<F>>,
    pub width: usize,
    pub height: usize,
}

/// A view of a contiguos subset of rows of a table.
#[derive(Clone, Debug, PartialEq, Eq)]
pub struct TableView<'t, F: IsField> {
    pub data: &'t [FieldElement<F>],
    pub table_row_idx: usize,
    pub width: usize,
    pub height: usize,
}

/// A pair of tables corresponding to evaluations of the main and auxiliary traces.
/// It supports main and auxiliary tables taking values in different fields.
/// Both tables must have the same number of rows.
#[derive(Clone, Default, Debug, PartialEq, Eq, serde::Serialize, serde::Deserialize)]
pub struct EvaluationTable<F: IsSubFieldOf<E>, E: IsField> {
    pub(crate) main_table: Table<F>,
    pub(crate) aux_table: Table<E>,
    pub(crate) step_size: usize,
}

impl<'t, F: IsField> Table<F> {
    /// Crates a new Table instance from a one-dimensional array in row major order
    /// and the intended width of the table.
    pub fn new(data: Vec<FieldElement<F>>, width: usize) -> Self {
        // Check if the intented width is 0, used for creating an empty table.
        if width == 0 {
            return Self {
                data: Vec::new(),
                width,
                height: 0,
            };
        }

        // Check that the one-dimensional data makes sense to be interpreted as a 2D one.
        debug_assert!(crate::debug::validate_2d_structure(&data, width));
        let height = data.len() / width;

        Self {
            data,
            width,
            height,
        }
    }

    /// Creates a Table instance from a vector of the intended columns.
    pub fn from_columns(columns: Vec<Vec<FieldElement<F>>>) -> Self {
        if columns.is_empty() {
            return Self::new(Vec::new(), 0);
        }
        let height = columns[0].len();

        // Check that all columns have the same length for integrity
        debug_assert!(columns.iter().all(|c| c.len() == height));

        let width = columns.len();
        let mut data = Vec::with_capacity(width * height);

        for row_idx in 0..height {
            for column in columns.iter() {
                data.push(column[row_idx].clone());
            }
        }

        Self::new(data, width)
    }

    /// Returns a vector of vectors of field elements representing the table rows
    pub fn rows(&self) -> Vec<Vec<FieldElement<F>>> {
        self.data.chunks(self.width).map(|r| r.to_vec()).collect()
    }

    /// Given a row index, returns a reference to that row as a slice of field elements.
    pub fn get_row(&self, row_idx: usize) -> &[FieldElement<F>] {
        let row_offset = row_idx * self.width;
        &self.data[row_offset..row_offset + self.width]
    }

    /// Given a row index, returns a mutable reference to that row as a slice of field elements.
    pub fn get_row_mut(&mut self, row_idx: usize) -> &mut [FieldElement<F>] {
        let n_cols = self.width;
        let row_offset = row_idx * n_cols;
        &mut self.data[row_offset..row_offset + n_cols]
    }

    /// Given a row index and a number of rows, returns a view of a subset of contiguous rows
    /// of the table, starting from that index.
    pub fn table_view(&'t self, from_idx: usize, num_rows: usize) -> TableView<'t, F> {
        let from_offset = from_idx * self.width;
        let data = &self.data[from_offset..from_offset + self.width * num_rows];

        TableView {
            data,
            table_row_idx: from_idx,
            width: self.width,
            height: num_rows,
        }
    }

    /// Given a slice of field elements representing a row, appends it to
    /// the end of the table.
    pub fn append_row(&mut self, row: &[FieldElement<F>]) {
        debug_assert_eq!(row.len(), self.width);
        self.data.extend_from_slice(row);
        self.height += 1
    }

    /// Returns a reference to the last row of the table
    pub fn last_row(&self) -> &[FieldElement<F>] {
        self.get_row(self.height - 1)
    }

    /// Returns a vector of vectors of field elements representing the table
    /// columns
    pub fn columns(&self) -> Vec<Vec<FieldElement<F>>> {
        (0..self.width)
            .map(|col_idx| {
                (0..self.height)
                    .map(|row_idx| self.data[row_idx * self.width + col_idx].clone())
                    .collect()
            })
            .collect()
    }

    pub fn get_column(&self, col_idx: usize) -> Vec<FieldElement<F>> {
        (0..self.height)
            .map(|row_idx| self.data[row_idx * self.width + col_idx].clone())
            .collect()
    }

    /// Given row and column indexes, returns the stored field element in that position of the table.
    pub fn get(&self, row: usize, col: usize) -> &FieldElement<F> {
        let idx = row * self.width + col;
        &self.data[idx]
    }
}

<<<<<<< HEAD
    pub fn set(&mut self, row: usize, col: usize, value: FieldElement<F>) {
        let idx = row * self.width + col;
        self.data[idx] = value;
    }

    /// Given a step size, converts the given table into a `Frame`.
    pub fn into_frame(&'t self, step_size: usize) -> Frame<'t, F> {
        debug_assert!(self.height % step_size == 0);
        let steps = (0..self.height)
            .step_by(step_size)
            .enumerate()
            .map(|(step_idx, row_idx)| {
                let table_view = self.table_view(row_idx, step_size);
                StepView::new(table_view, step_idx)
            })
            .collect();
=======
impl<E: IsField> EvaluationTable<E, E> {
    /// Returns a single vector of elements with the concatenation of the corresponding rows
    /// in the main and auxiliary tables.
    pub fn get_row(&self, row_idx: usize) -> Vec<FieldElement<E>> {
        let mut row: Vec<_> = self.get_row_main(row_idx).to_vec();
        row.extend_from_slice(self.get_row_aux(row_idx));
        row
    }
>>>>>>> eb123810

    /// Returns the values of the tables as a single list of columns containing both main and
    /// auxiliary tables. The first `self.n_main_cols()` are the columns of the main trace and the
    /// rest are the auxiliary table columns.
    pub fn columns(&self) -> Vec<Vec<FieldElement<E>>> {
        let mut columns = self.main_table.columns();
        let aux_columns = self.aux_table.columns();
        columns.extend(aux_columns);
        columns
    }
}

impl<F: IsSubFieldOf<E>, E: IsField> EvaluationTable<F, E> {
    /// Creates an EvaluationTable instance from a vector of columns.
    pub fn from_columns(
        main_columns: Vec<Vec<FieldElement<F>>>,
        aux_columns: Vec<Vec<FieldElement<E>>>,
        step_size: usize,
    ) -> Self {
        let main_table = Table::from_columns(main_columns);
        let aux_table = Table::from_columns(aux_columns);
        debug_assert!(aux_table.height == 0 || (main_table.height == aux_table.height));
        Self {
            main_table,
            aux_table,
            step_size,
        }
    }

    /// Returns the number of columns of the main table.
    pub fn n_main_cols(&self) -> usize {
        self.main_table.width
    }

    /// Returns the number of columns of the auxiliary table.
    pub fn n_aux_cols(&self) -> usize {
        self.aux_table.width
    }

    /// Returns the total number of columns in both tables.
    pub fn n_cols(&self) -> usize {
        self.n_main_cols() + self.n_aux_cols()
    }

    /// Returns the total number of rows.
    pub fn n_rows(&self) -> usize {
        debug_assert!(
            self.aux_table.height == 0 || (self.main_table.height == self.aux_table.height)
        );
        self.main_table.height
    }

    /// Returns the total number of steps.
    pub fn num_steps(&self) -> usize {
        debug_assert!((self.main_table.height % self.step_size) == 0);
        debug_assert!(
            self.aux_table.height == 0 || (self.main_table.height == self.aux_table.height)
        );
        self.main_table.height / self.step_size
    }

    /// Given a particular step of the computation represented on the trace,
    /// returns the row of the underlying table.
    pub fn step_to_row(&self, step: usize) -> usize {
        self.step_size * step
    }

    /// Given a step index, return the step view of the trace for that index
    pub fn step_view(&self, step_idx: usize) -> StepView<'_, F, E> {
        let row_idx = self.step_to_row(step_idx);
        let main_table_view = self.main_table.table_view(row_idx, self.step_size);
        let aux_table_view = self.aux_table.table_view(row_idx, self.step_size);

        StepView {
            main_table_view,
            aux_table_view,
            step_idx,
        }
    }

    /// Given a row and a column index, gives stored value in that position
    pub fn get_main(&self, row: usize, col: usize) -> &FieldElement<F> {
        self.main_table.get(row, col)
    }

    /// Given a row and a column index, gives stored value in that position
    pub fn get_aux(&self, row: usize, col: usize) -> &FieldElement<E> {
        self.aux_table.get(row, col)
    }

    /// Given a row index, returns a reference to that row in the main table as a slice of field elements.
    pub fn get_row_main(&self, row_idx: usize) -> &[FieldElement<F>] {
        let row_offset = row_idx * self.main_table.width;
        &self.main_table.data[row_offset..row_offset + self.main_table.width]
    }

    /// Given a row index, returns a reference to that row in the aux table as a slice of field elements.
    pub fn get_row_aux(&self, row_idx: usize) -> &[FieldElement<E>] {
        let row_offset = row_idx * self.aux_table.width;
        &self.aux_table.data[row_offset..row_offset + self.aux_table.width]
    }
}

impl<'t, F: IsField> TableView<'t, F> {
    pub fn new(
        data: &'t [FieldElement<F>],
        table_row_idx: usize,
        width: usize,
        height: usize,
    ) -> Self {
        Self {
            data,
            width,
            table_row_idx,
            height,
        }
    }

    pub fn get(&self, row: usize, col: usize) -> &FieldElement<F> {
        let idx = row * self.width + col;
        &self.data[idx]
    }

    pub fn get_row(&self, row: usize) -> &[FieldElement<F>] {
        let first = row * self.width;
        &self.data[first..first + self.width]
    }
}

#[cfg(test)]
mod test {
    use super::*;
    use crate::Felt252;

    #[test]
    fn get_rows_slice_works() {
        let data: Vec<Felt252> = (0..=11).map(Felt252::from).collect();
        let table = Table::new(data, 3);

        let slice = table.table_view(1, 2);
        let expected_data: Vec<Felt252> = (3..=8).map(Felt252::from).collect();

        assert_eq!(slice.data, expected_data);
    }
}<|MERGE_RESOLUTION|>--- conflicted
+++ resolved
@@ -150,26 +150,24 @@
         let idx = row * self.width + col;
         &self.data[idx]
     }
-}
-
-<<<<<<< HEAD
+
     pub fn set(&mut self, row: usize, col: usize, value: FieldElement<F>) {
         let idx = row * self.width + col;
         self.data[idx] = value;
     }
-
-    /// Given a step size, converts the given table into a `Frame`.
-    pub fn into_frame(&'t self, step_size: usize) -> Frame<'t, F> {
-        debug_assert!(self.height % step_size == 0);
-        let steps = (0..self.height)
-            .step_by(step_size)
-            .enumerate()
-            .map(|(step_idx, row_idx)| {
-                let table_view = self.table_view(row_idx, step_size);
-                StepView::new(table_view, step_idx)
-            })
-            .collect();
-=======
+}
+
+// /// Given a step size, converts the given table into a `Frame`.
+// pub fn into_frame(&'t self, step_size: usize) -> Frame<'t, F> {
+//     debug_assert!(self.height % step_size == 0);
+//     let steps = (0..self.height)
+//         .step_by(step_size)
+//         .enumerate()
+//         .map(|(step_idx, row_idx)| {
+//             let table_view = self.table_view(row_idx, step_size);
+//             StepView::new(table_view, step_idx)
+//         })
+//         .collect();
 impl<E: IsField> EvaluationTable<E, E> {
     /// Returns a single vector of elements with the concatenation of the corresponding rows
     /// in the main and auxiliary tables.
@@ -178,7 +176,6 @@
         row.extend_from_slice(self.get_row_aux(row_idx));
         row
     }
->>>>>>> eb123810
 
     /// Returns the values of the tables as a single list of columns containing both main and
     /// auxiliary tables. The first `self.n_main_cols()` are the columns of the main trace and the
