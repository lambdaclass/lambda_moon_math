--- conflicted
+++ resolved
@@ -37,17 +37,11 @@
 
     fn build_auxiliary_trace(
         &self,
-<<<<<<< HEAD
-        main_trace: &mut TraceTable<Self::Field>,
-        rap_challenges: &Self::RAPChallenges,
-    ) -> TraceTable<Self::FieldExtension>;
-=======
-        _main_trace: &TraceTable<Self::Field>,
+        _main_trace: &mut TraceTable<Self::Field>,
         _rap_challenges: &[FieldElement<Self::FieldExtension>],
     ) -> TraceTable<Self::FieldExtension> {
         TraceTable::empty()
     }
->>>>>>> 4d88a500
 
     fn build_rap_challenges(
         &self,
