use std::convert::From;
use std::ops::{Add, BitAnd, Mul, Shl, Shr, Sub};

use crate::errors::ByteConversionError;
use crate::traits::ByteConversion;
use crate::unsigned_integer::traits::IsUnsignedInteger;

use std::fmt::Debug;

pub type U384 = UnsignedInteger<6>;
pub type U256 = UnsignedInteger<4>;

/// A big unsigned integer in base 2^{64} represented
/// as fixed-size array `limbs` of `u64` components.
/// The most significant bit is in the left-most position.
/// That is, the array `[a_n, ..., a_0]` represents the
/// integer 2^{64 * n} * a_n + ... + 2^{64} * a_1 + a_0.
#[derive(Debug, Copy, Clone, PartialEq, Eq, PartialOrd, Ord)]
pub struct UnsignedInteger<const NUM_LIMBS: usize> {
    pub limbs: [u64; NUM_LIMBS],
}

impl<const NUM_LIMBS: usize> From<u128> for UnsignedInteger<NUM_LIMBS> {
    fn from(value: u128) -> Self {
        let mut limbs = [0u64; NUM_LIMBS];
        limbs[NUM_LIMBS - 1] = value as u64;
        limbs[NUM_LIMBS - 2] = (value >> 64) as u64;
        UnsignedInteger { limbs }
    }
}

impl<const NUM_LIMBS: usize> From<u64> for UnsignedInteger<NUM_LIMBS> {
    fn from(value: u64) -> Self {
        Self::from_u64(value)
    }
}

impl<const NUM_LIMBS: usize> From<u16> for UnsignedInteger<NUM_LIMBS> {
    fn from(value: u16) -> Self {
        let mut limbs = [0u64; NUM_LIMBS];
        limbs[NUM_LIMBS - 1] = value as u64;
        UnsignedInteger { limbs }
    }
}

impl<const NUM_LIMBS: usize> From<&str> for UnsignedInteger<NUM_LIMBS> {
    fn from(hex_str: &str) -> Self {
        Self::from(hex_str)
    }
}

// impl Add

impl<const NUM_LIMBS: usize> Add<&UnsignedInteger<NUM_LIMBS>> for &UnsignedInteger<NUM_LIMBS> {
    type Output = UnsignedInteger<NUM_LIMBS>;

    fn add(self, other: &UnsignedInteger<NUM_LIMBS>) -> UnsignedInteger<NUM_LIMBS> {
        let (result, overflow) = UnsignedInteger::add(self, other);
        debug_assert!(!overflow, "UnsignedInteger addition overflow.");
        result
    }
}

impl<const NUM_LIMBS: usize> Add<UnsignedInteger<NUM_LIMBS>> for UnsignedInteger<NUM_LIMBS> {
    type Output = UnsignedInteger<NUM_LIMBS>;

    fn add(self, other: UnsignedInteger<NUM_LIMBS>) -> UnsignedInteger<NUM_LIMBS> {
        &self + &other
    }
}

impl<const NUM_LIMBS: usize> Add<&UnsignedInteger<NUM_LIMBS>> for UnsignedInteger<NUM_LIMBS> {
    type Output = UnsignedInteger<NUM_LIMBS>;

    fn add(self, other: &Self) -> Self {
        &self + other
    }
}

impl<const NUM_LIMBS: usize> Add<UnsignedInteger<NUM_LIMBS>> for &UnsignedInteger<NUM_LIMBS> {
    type Output = UnsignedInteger<NUM_LIMBS>;

    fn add(self, other: UnsignedInteger<NUM_LIMBS>) -> UnsignedInteger<NUM_LIMBS> {
        self + &other
    }
}

// impl Sub

impl<const NUM_LIMBS: usize> Sub<&UnsignedInteger<NUM_LIMBS>> for &UnsignedInteger<NUM_LIMBS> {
    type Output = UnsignedInteger<NUM_LIMBS>;

    fn sub(self, other: &UnsignedInteger<NUM_LIMBS>) -> UnsignedInteger<NUM_LIMBS> {
        let (result, overflow) = UnsignedInteger::sub(self, other);
        assert!(!overflow, "UnsignedInteger subtraction overflow.");
        result
    }
}

impl<const NUM_LIMBS: usize> Sub<UnsignedInteger<NUM_LIMBS>> for UnsignedInteger<NUM_LIMBS> {
    type Output = UnsignedInteger<NUM_LIMBS>;

    fn sub(self, other: UnsignedInteger<NUM_LIMBS>) -> UnsignedInteger<NUM_LIMBS> {
        &self - &other
    }
}

impl<const NUM_LIMBS: usize> Sub<&UnsignedInteger<NUM_LIMBS>> for UnsignedInteger<NUM_LIMBS> {
    type Output = UnsignedInteger<NUM_LIMBS>;

    fn sub(self, other: &Self) -> Self {
        &self - other
    }
}

impl<const NUM_LIMBS: usize> Sub<UnsignedInteger<NUM_LIMBS>> for &UnsignedInteger<NUM_LIMBS> {
    type Output = UnsignedInteger<NUM_LIMBS>;

    fn sub(self, other: UnsignedInteger<NUM_LIMBS>) -> UnsignedInteger<NUM_LIMBS> {
        self - &other
    }
}

// impl Mul

/// Multi-precision multiplication.
/// Algorithm 14.12 of "Handbook of Applied Cryptography" (https://cacr.uwaterloo.ca/hac/)
impl<const NUM_LIMBS: usize> Mul<&UnsignedInteger<NUM_LIMBS>> for &UnsignedInteger<NUM_LIMBS> {
    type Output = UnsignedInteger<NUM_LIMBS>;

    fn mul(self, other: &UnsignedInteger<NUM_LIMBS>) -> UnsignedInteger<NUM_LIMBS> {
        let (mut n, mut t) = (0, 0);
        for i in (0..NUM_LIMBS).rev() {
            if self.limbs[i] != 0u64 {
                n = NUM_LIMBS - 1 - i;
            }
            if other.limbs[i] != 0u64 {
                t = NUM_LIMBS - 1 - i;
            }
        }
<<<<<<< HEAD
        debug_assert!(
            n + t + 1 < NUM_LIMBS,
=======

        assert!(
            n + t < NUM_LIMBS,
>>>>>>> 002cb160
            "UnsignedInteger multiplication overflow."
        );

        // 1.
        let mut limbs = [0u64; NUM_LIMBS];
        // 2.
        let mut carry = 0u128;
        for i in 0..=t {
            // 2.2
            for j in 0..=n {
                let uv = (limbs[NUM_LIMBS - 1 - (i + j)] as u128)
                    + (self.limbs[NUM_LIMBS - 1 - j] as u128)
                        * (other.limbs[NUM_LIMBS - 1 - i] as u128)
                    + carry;
                carry = uv >> 64;
                limbs[NUM_LIMBS - 1 - (i + j)] = uv as u64;
            }
            if i + n + 1 < NUM_LIMBS {
                // 2.3
                limbs[NUM_LIMBS - 1 - (i + n + 1)] = carry as u64;
                carry = 0;
            }
        }
        assert_eq!(carry, 0, "UnsignedInteger multiplication overflow.");
        // 3.
        Self::Output { limbs }
    }
}

impl<const NUM_LIMBS: usize> Mul<UnsignedInteger<NUM_LIMBS>> for UnsignedInteger<NUM_LIMBS> {
    type Output = UnsignedInteger<NUM_LIMBS>;

    fn mul(self, other: UnsignedInteger<NUM_LIMBS>) -> UnsignedInteger<NUM_LIMBS> {
        &self * &other
    }
}

impl<const NUM_LIMBS: usize> Mul<&UnsignedInteger<NUM_LIMBS>> for UnsignedInteger<NUM_LIMBS> {
    type Output = UnsignedInteger<NUM_LIMBS>;

    fn mul(self, other: &Self) -> Self {
        &self * other
    }
}

impl<const NUM_LIMBS: usize> Mul<UnsignedInteger<NUM_LIMBS>> for &UnsignedInteger<NUM_LIMBS> {
    type Output = UnsignedInteger<NUM_LIMBS>;

    fn mul(self, other: UnsignedInteger<NUM_LIMBS>) -> UnsignedInteger<NUM_LIMBS> {
        self * &other
    }
}

// impl Shl

impl<const NUM_LIMBS: usize> Shl<usize> for &UnsignedInteger<NUM_LIMBS> {
    type Output = UnsignedInteger<NUM_LIMBS>;

    fn shl(self, times: usize) -> UnsignedInteger<NUM_LIMBS> {
        debug_assert!(
            times < 64 * NUM_LIMBS,
            "UnsignedInteger shift left overflows."
        );
        let mut limbs = [0u64; NUM_LIMBS];
        let (a, b) = (times / 64, times % 64);

        if b == 0 {
            limbs[..(NUM_LIMBS - a)].copy_from_slice(&self.limbs[a..]);
            Self::Output { limbs }
        } else {
            limbs[NUM_LIMBS - 1 - a] = self.limbs[NUM_LIMBS - 1] << b;
            for i in (a + 1)..NUM_LIMBS {
                limbs[NUM_LIMBS - 1 - i] = (self.limbs[NUM_LIMBS - 1 - i + a] << b)
                    | (self.limbs[NUM_LIMBS - i + a] >> (64 - b));
            }
            Self::Output { limbs }
        }
    }
}

impl<const NUM_LIMBS: usize> Shl<usize> for UnsignedInteger<NUM_LIMBS> {
    type Output = UnsignedInteger<NUM_LIMBS>;

    fn shl(self, times: usize) -> UnsignedInteger<NUM_LIMBS> {
        &self << times
    }
}

// impl Shr

impl<const NUM_LIMBS: usize> Shr<usize> for &UnsignedInteger<NUM_LIMBS> {
    type Output = UnsignedInteger<NUM_LIMBS>;

    fn shr(self, times: usize) -> UnsignedInteger<NUM_LIMBS> {
        debug_assert!(
            times < 64 * NUM_LIMBS,
            "UnsignedInteger shift right overflows."
        );

        let mut limbs = [0u64; NUM_LIMBS];
        let (a, b) = (times / 64, times % 64);

        if b == 0 {
            limbs[a..NUM_LIMBS].copy_from_slice(&self.limbs[..(NUM_LIMBS - a)]);
            Self::Output { limbs }
        } else {
            limbs[a] = self.limbs[0] >> b;
            // Clippy solution is complicated in this case
            #[allow(clippy::needless_range_loop)]
            for i in (a + 1)..NUM_LIMBS {
                limbs[i] = (self.limbs[i - a - 1] << (64 - b)) | (self.limbs[i - a] >> b);
            }
            Self::Output { limbs }
        }
    }
}

impl<const NUM_LIMBS: usize> Shr<usize> for UnsignedInteger<NUM_LIMBS> {
    type Output = UnsignedInteger<NUM_LIMBS>;

    fn shr(self, times: usize) -> UnsignedInteger<NUM_LIMBS> {
        &self >> times
    }
}

/// Impl BitAnd

impl<const NUM_LIMBS: usize> BitAnd for UnsignedInteger<NUM_LIMBS> {
    type Output = Self;
    fn bitand(self, rhs: Self) -> Self::Output {
        let mut limbs = [0; NUM_LIMBS];
        // Clippy solution is complicated in this case
        #[allow(clippy::needless_range_loop)]
        for i in 0..NUM_LIMBS {
            limbs[i] = self.limbs[i] & rhs.limbs[i];
        }
        Self { limbs }
    }
}

impl<const NUM_LIMBS: usize> UnsignedInteger<NUM_LIMBS> {
    pub const fn from_u64(value: u64) -> Self {
        let mut limbs = [0u64; NUM_LIMBS];
        limbs[NUM_LIMBS - 1] = value;
        UnsignedInteger { limbs }
    }

    pub const fn from_u128(value: u128) -> Self {
        let mut limbs = [0u64; NUM_LIMBS];
        limbs[NUM_LIMBS - 1] = value as u64;
        limbs[NUM_LIMBS - 2] = (value >> 64) as u64;
        UnsignedInteger { limbs }
    }

    pub const fn from(value: &str) -> Self {
        let mut result = [0u64; NUM_LIMBS];
        let mut limb = 0;
        let mut limb_index = NUM_LIMBS - 1;
        let mut shift = 0;
        let value = value.as_bytes();
        let mut i: usize = value.len();
        while i > 0 {
            i -= 1;
            limb |= match value[i] {
                c @ b'0'..=b'9' => (c as u64 - '0' as u64) << shift,
                c @ b'a'..=b'f' => (c as u64 - 'a' as u64 + 10) << shift,
                c @ b'A'..=b'F' => (c as u64 - 'A' as u64 + 10) << shift,
                _ => {
                    panic!("Malformed hex expression.")
                }
            };
            shift += 4;
            if shift == 64 && limb_index > 0 {
                result[limb_index] = limb;
                limb = 0;
                limb_index -= 1;
                shift = 0;
            }
        }
        result[limb_index] = limb;

        UnsignedInteger { limbs: result }
    }

    pub const fn const_le(a: &UnsignedInteger<NUM_LIMBS>, b: &UnsignedInteger<NUM_LIMBS>) -> bool {
        let mut i = 0;
        while i < NUM_LIMBS {
            if a.limbs[i] < b.limbs[i] {
                return true;
            } else if a.limbs[i] > b.limbs[i] {
                return false;
            }
            i += 1;
        }
        false
    }

    pub fn add(
        a: &UnsignedInteger<NUM_LIMBS>,
        b: &UnsignedInteger<NUM_LIMBS>,
    ) -> (UnsignedInteger<NUM_LIMBS>, bool) {
        let mut limbs = [0u64; NUM_LIMBS];
        let mut carry = 0u128;
        for i in (0..NUM_LIMBS).rev() {
            let c: u128 = a.limbs[i] as u128 + b.limbs[i] as u128 + carry;
            limbs[i] = c as u64;
            carry = c >> 64;
        }
        (UnsignedInteger { limbs }, carry > 0)
    }

    /// Multi-precision subtraction.
    /// Adapted from Algorithm 14.9 of "Handbook of Applied Cryptography" (https://cacr.uwaterloo.ca/hac/)
    pub const fn sub(
        a: &UnsignedInteger<NUM_LIMBS>,
        b: &UnsignedInteger<NUM_LIMBS>,
    ) -> (UnsignedInteger<NUM_LIMBS>, bool) {
        let mut limbs = [0u64; NUM_LIMBS];
        // 1.
        let mut carry = 0i128;
        // 2.
        let mut i: usize = NUM_LIMBS;
        while i > 0 {
            i -= 1;
            let c: i128 = a.limbs[i] as i128 - b.limbs[i] as i128 + carry;
            // Casting i128 to u64 drops the most significant bits of i128,
            // which effectively computes residue modulo 2^{64}
            // 2.1
            limbs[i] = c as u64;
            // 2.2
            carry = if c < 0 { -1 } else { 0 }
        }
        // 3.
        (Self { limbs }, carry < 0)
    }

    /// Multi-precision multiplication.
    /// Adapted from Algorithm 14.12 of "Handbook of Applied Cryptography" (https://cacr.uwaterloo.ca/hac/)
    #[allow(unused)]
    fn mul(
        a: &UnsignedInteger<NUM_LIMBS>,
        b: &UnsignedInteger<NUM_LIMBS>,
    ) -> (UnsignedInteger<NUM_LIMBS>, UnsignedInteger<NUM_LIMBS>) {
        // 1.
        let mut hi = [0u64; NUM_LIMBS];
        let mut lo = [0u64; NUM_LIMBS];
        // 2.
        for i in (0..NUM_LIMBS).rev() {
            // 2.1
            let mut carry = 0u128;
            // 2.2
            for j in (0..NUM_LIMBS).rev() {
                let mut k = i + j;
                if k >= NUM_LIMBS - 1 {
                    k -= (NUM_LIMBS - 1);
                    let uv = (lo[k] as u128) + (a.limbs[j] as u128) * (b.limbs[i] as u128) + carry;
                    carry = uv >> 64;
                    // Casting u128 to u64 takes modulo 2^{64}
                    lo[k] = uv as u64;
                } else {
                    let uv =
                        (hi[k + 1] as u128) + (a.limbs[j] as u128) * (b.limbs[i] as u128) + carry;
                    carry = uv >> 64;
                    // Casting u128 to u64 takes modulo 2^{64}
                    hi[k + 1] = uv as u64;
                }
            }
            // 2.3
            hi[i] = carry as u64;
        }
        // 3.
        (Self { limbs: hi }, Self { limbs: lo })
    }
}

impl<const NUM_LIMBS: usize> IsUnsignedInteger for UnsignedInteger<NUM_LIMBS> {}

impl<const NUM_LIMBS: usize> ByteConversion for UnsignedInteger<NUM_LIMBS> {
    fn to_bytes_be(&self) -> Vec<u8> {
        self.limbs
            .iter()
            .flat_map(|limb| limb.to_be_bytes())
            .collect()
    }

    fn to_bytes_le(&self) -> Vec<u8> {
        self.limbs
            .iter()
            .rev()
            .flat_map(|limb| limb.to_le_bytes())
            .collect()
    }

    fn from_bytes_be(bytes: &[u8]) -> Result<Self, ByteConversionError> {
        let mut limbs = Vec::with_capacity(NUM_LIMBS);
        bytes.chunks_exact(8).try_for_each(|chunk| {
            let limb = u64::from_be_bytes(
                chunk
                    .try_into()
                    .map_err(|_| ByteConversionError::FromBEBytesError)?,
            );
            limbs.push(limb);
            Ok::<_, ByteConversionError>(())
        })?;

        let limbs: [u64; NUM_LIMBS] = limbs
            .try_into()
            .map_err(|_| ByteConversionError::FromBEBytesError)?;

        Ok(Self { limbs })
    }

    fn from_bytes_le(bytes: &[u8]) -> Result<Self, ByteConversionError> {
        let mut limbs = Vec::with_capacity(NUM_LIMBS);
        bytes.chunks_exact(8).rev().try_for_each(|chunk| {
            let limb = u64::from_le_bytes(
                chunk
                    .try_into()
                    .map_err(|_| ByteConversionError::FromLEBytesError)?,
            );
            limbs.push(limb);
            Ok::<_, ByteConversionError>(())
        })?;

        let limbs: [u64; NUM_LIMBS] = limbs
            .try_into()
            .map_err(|_| ByteConversionError::FromLEBytesError)?;

        Ok(Self { limbs })
    }
}

#[cfg(test)]
mod tests_u384 {
    use super::*;
    const NUM_LIMBS: usize = 6;
    type U384 = UnsignedInteger<NUM_LIMBS>;

    #[test]
    fn construct_new_integer_from_u64_1() {
        let a = U384::from_u64(1_u64);
        assert_eq!(a.limbs, [0, 0, 0, 0, 0, 1]);
    }

    #[test]
    fn construct_new_integer_from_u54_2() {
        let a = U384::from_u64(u64::MAX);
        assert_eq!(a.limbs, [0, 0, 0, 0, 0, u64::MAX]);
    }

    #[test]
    fn construct_new_integer_from_u128_1() {
        let a = U384::from_u128(u128::MAX);
        assert_eq!(a.limbs, [0, 0, 0, 0, u64::MAX, u64::MAX]);
    }

    #[test]
    fn construct_new_integer_from_u128_2() {
        let a = U384::from_u128(276371540478856090688472252609570374439);
        assert_eq!(
            a.limbs,
            [0, 0, 0, 0, 14982131230017065096, 14596400355126379303]
        );
    }

    #[test]
    fn construct_new_integer_from_hex_1() {
        let a = U384::from("1");
        assert_eq!(a.limbs, [0, 0, 0, 0, 0, 1]);
    }

    #[test]
    fn construct_new_integer_from_hex_2() {
        let a = U384::from("f");
        assert_eq!(a.limbs, [0, 0, 0, 0, 0, 15]);
    }

    #[test]
    fn construct_new_integer_from_hex_3() {
        let a = U384::from("10000000000000000");
        assert_eq!(a.limbs, [0, 0, 0, 0, 1, 0]);
    }

    #[test]
    fn construct_new_integer_from_hex_4() {
        let a = U384::from("a0000000000000000");
        assert_eq!(a.limbs, [0, 0, 0, 0, 10, 0]);
    }

    #[test]
    fn construct_new_integer_from_hex_5() {
        let a = U384::from("ffffffffffffffffff");
        assert_eq!(a.limbs, [0, 0, 0, 0, 255, u64::MAX]);
    }

    #[test]
    fn construct_new_integer_from_hex_6() {
        let a = U384::from("eb235f6144d9e91f4b14");
        assert_eq!(a.limbs, [0, 0, 0, 0, 60195, 6872850209053821716]);
    }

    #[test]
    fn construct_new_integer_from_hex_7() {
        let a = U384::from("2b20aaa5cf482b239e2897a787faf4660cc95597854beb2");
        assert_eq!(
            a.limbs,
            [
                0,
                0,
                0,
                194229460750598834,
                4171047363999149894,
                6975114134393503410
            ]
        );
    }

    #[test]
    fn construct_new_integer_from_hex_8() {
        let a = U384::from("140f5177b90b4f96b61bb8ccb4f298ad2b20aaa5cf482b239e2897a787faf4660cc95597854beb235f6144d9e91f4b14");
        assert_eq!(
            a.limbs,
            [
                1445463580056702870,
                13122285128622708909,
                3107671372009581347,
                11396525602857743462,
                921361708038744867,
                6872850209053821716
            ]
        );
    }

    #[test]
    fn equality_works_1() {
        let a = U384::from("1");
        let b = U384 {
            limbs: [0, 0, 0, 0, 0, 1],
        };
        assert_eq!(a, b);
    }
    #[test]
    fn equality_works_2() {
        let a = U384::from("f");
        let b = U384 {
            limbs: [0, 0, 0, 0, 0, 15],
        };
        assert_eq!(a, b);
    }

    #[test]
    fn equality_works_3() {
        let a = U384::from("10000000000000000");
        let b = U384 {
            limbs: [0, 0, 0, 0, 1, 0],
        };
        assert_eq!(a, b);
    }

    #[test]
    fn equality_works_4() {
        let a = U384::from("a0000000000000000");
        let b = U384 {
            limbs: [0, 0, 0, 0, 10, 0],
        };
        assert_eq!(a, b);
    }

    #[test]
    fn equality_works_5() {
        let a = U384::from("ffffffffffffffffff");
        let b = U384 {
            limbs: [0, 0, 0, 0, u8::MAX as u64, u64::MAX],
        };
        assert_eq!(a, b);
    }

    #[test]
    fn equality_works_6() {
        let a = U384::from("eb235f6144d9e91f4b14");
        let b = U384 {
            limbs: [0, 0, 0, 0, 60195, 6872850209053821716],
        };
        assert_eq!(a, b);
    }

    #[test]
    fn equality_works_7() {
        let a = U384::from("2b20aaa5cf482b239e2897a787faf4660cc95597854beb2");
        let b = U384 {
            limbs: [
                0,
                0,
                0,
                194229460750598834,
                4171047363999149894,
                6975114134393503410,
            ],
        };
        assert_eq!(a, b);
    }

    #[test]
    fn equality_works_8() {
        let a = U384::from("140f5177b90b4f96b61bb8ccb4f298ad2b20aaa5cf482b239e2897a787faf4660cc95597854beb235f6144d9e91f4b14");
        let b = U384 {
            limbs: [
                1445463580056702870,
                13122285128622708909,
                3107671372009581347,
                11396525602857743462,
                921361708038744867,
                6872850209053821716,
            ],
        };
        assert_eq!(a, b);
    }

    #[test]
    fn equality_works_9() {
        let a = U384::from("fffffff");
        let b = U384::from("fefffff");
        assert_ne!(a, b);
    }

    #[test]
    fn equality_works_10() {
        let a = U384::from("ffff000000000000");
        let b = U384::from("ffff000000100000");
        assert_ne!(a, b);
    }

    #[test]
    fn add_two_384_bit_integers_1() {
        let a = U384::from_u64(2);
        let b = U384::from_u64(5);
        let c = U384::from_u64(7);
        assert_eq!(a + b, c);
    }

    #[test]
    fn add_two_384_bit_integers_2() {
        let a = U384::from_u64(334);
        let b = U384::from_u64(666);
        let c = U384::from_u64(1000);
        assert_eq!(a + b, c);
    }

    #[test]
    fn add_two_384_bit_integers_3() {
        let a = U384::from("ffffffffffffffff");
        let b = U384::from("1");
        let c = U384::from("10000000000000000");
        assert_eq!(a + b, c);
    }

    #[test]
    fn add_two_384_bit_integers_4() {
        let a = U384::from("b58e1e0b66");
        let b = U384::from("55469d9619");
        let c = U384::from("10ad4bba17f");
        assert_eq!(a + b, c);
    }

    #[test]
    fn add_two_384_bit_integers_5() {
        let a = U384::from("e8dff25cb6160f7705221da6f");
        let b = U384::from("ab879169b5f80dc8a7969f0b0");
        let c = U384::from("1946783c66c0e1d3facb8bcb1f");
        assert_eq!(a + b, c);
    }

    #[test]
    fn add_two_384_bit_integers_6() {
        let a = U384::from("9adf291af3a64d59e14e7b440c850508014c551ed5");
        let b = U384::from("e7948474bce907f0feaf7e5d741a8cd2f6d1fb9448");
        let c = U384::from("18273ad8fb08f554adffdf9a1809f91daf81e50b31d");
        assert_eq!(a + b, c);
    }

    #[test]
    fn add_two_384_bit_integers_7() {
        let a = U384::from(
            "f866aef803c92bf02e85c7fad0eccb4881c59825e499fa22f98e1a8fefed4cd9a03647cd3cc84",
        );
        let b = U384::from(
            "9b4000dccf01a010e196154a1b998408f949d734389626ba97cb3331ee87e01dd5badc58f41b2",
        );
        let c = U384::from(
            "193a6afd4d2cacc01101bdd44ec864f517b0f6f5a1d3020dd91594dc1de752cf775f1242630e36",
        );
        assert_eq!(a + b, c);
    }

    #[test]
    fn add_two_384_bit_integers_8() {
        let a = U384::from("07df9c74fa9d5aafa74a87dbbf93215659d8a3e1706d4b06de9512284802580eb36ae12ea59f90db5b1799d0970a42e");
        let b = U384::from("d515e54973f0643a6a9957579c1f84020a6a91d5d5f27b75401c7538d2c9ea9cafff44a2c606877d46c49a3433cc85e");
        let c = U384::from("dcf581be6e8dbeea11e3df335bb2a558644335b7465fc67c1eb187611acc42ab636a25d16ba61858a1dc3404cad6c8c");
        assert_eq!(a + b, c);
    }

    #[test]
    fn add_two_384_bit_integers_9() {
        let a = U384::from("92977527a0f8ba00d18c1b2f1900d965d4a70e5f5f54468ffb2d4d41519385f24b078a0e7d0281d5ad0c36724dc4233");
        let b = U384::from("46facf9953a9494822bf18836ffd7e55c48b30aa81e17fa1ace0b473015307e4622b8bd6fa68ef654796a183abde842");
        let c = U384::from("d99244c0f4a20348f44b33b288fe57bb99323f09e135c631a80e01b452e68dd6ad3315e5776b713af4a2d7f5f9a2a75");
        assert_eq!(a + b, c);
    }

    #[test]
    fn add_two_384_bit_integers_10() {
        let a = U384::from("07df9c74fa9d5aafa74a87dbbf93215659d8a3e1706d4b06de9512284802580eb36ae12ea59f90db5b1799d0970a42e");
        let b = U384::from("d515e54973f0643a6a9957579c1f84020a6a91d5d5f27b75401c7538d2c9ea9cafff44a2c606877d46c49a3433cc85e");
        let c_expected = U384::from("dcf581be6e8dbeea11e3df335bb2a558644335b7465fc67c1eb187611acc42ab636a25d16ba61858a1dc3404cad6c8c");
        let (c, overflow) = U384::add(&a, &b);
        assert_eq!(c, c_expected);
        assert!(!overflow);
    }

    #[test]
    fn add_two_384_bit_integers_11() {
        let a = U384::from("92977527a0f8ba00d18c1b2f1900d965d4a70e5f5f54468ffb2d4d41519385f24b078a0e7d0281d5ad0c36724dc4233");
        let b = U384::from("46facf9953a9494822bf18836ffd7e55c48b30aa81e17fa1ace0b473015307e4622b8bd6fa68ef654796a183abde842");
        let c_expected = U384::from("d99244c0f4a20348f44b33b288fe57bb99323f09e135c631a80e01b452e68dd6ad3315e5776b713af4a2d7f5f9a2a75");
        let (c, overflow) = U384::add(&a, &b);
        assert_eq!(c, c_expected);
        assert!(!overflow);
    }

    #[test]
    fn add_two_384_bit_integers_12_with_overflow() {
        let a = U384::from("b07bc844363dd56467d9ebdd5929e9bb34a8e2577db77df6cf8f2ac45bd3d0bc2fc3078d265fe761af51d6aec5b59428");
        let b = U384::from("cbbc474761bb7995ff54e25fa5d30295604fe3545d0cde405e72d8c0acebb119e9158131679b6c34483a3dafb49deeea");
        let c_expected = U384::from("7c380f8b97f94efa672ece3cfefcec5094f8c5abdac45c372e02038508bf81d618d888be8dfb5395f78c145e7a538312");
        let (c, overflow) = U384::add(&a, &b);
        assert_eq!(c, c_expected);
        assert!(overflow);
    }

    #[test]
    fn sub_two_384_bit_integers_1() {
        let a = U384::from_u64(2);
        let b = U384::from_u64(5);
        let c = U384::from_u64(7);
        assert_eq!(c - a, b);
    }

    #[test]
    fn sub_two_384_bit_integers_2() {
        let a = U384::from_u64(334);
        let b = U384::from_u64(666);
        let c = U384::from_u64(1000);
        assert_eq!(c - a, b);
    }

    #[test]
    fn sub_two_384_bit_integers_3() {
        let a = U384::from("ffffffffffffffff");
        let b = U384::from("1");
        let c = U384::from("10000000000000000");
        assert_eq!(c - a, b);
    }

    #[test]
    fn sub_two_384_bit_integers_4() {
        let a = U384::from("b58e1e0b66");
        let b = U384::from("55469d9619");
        let c = U384::from("10ad4bba17f");
        assert_eq!(c - a, b);
    }

    #[test]
    fn sub_two_384_bit_integers_5() {
        let a = U384::from("e8dff25cb6160f7705221da6f");
        let b = U384::from("ab879169b5f80dc8a7969f0b0");
        let c = U384::from("1946783c66c0e1d3facb8bcb1f");
        assert_eq!(c - a, b);
    }

    #[test]
    fn sub_two_384_bit_integers_6() {
        let a = U384::from("9adf291af3a64d59e14e7b440c850508014c551ed5");
        let b = U384::from("e7948474bce907f0feaf7e5d741a8cd2f6d1fb9448");
        let c = U384::from("18273ad8fb08f554adffdf9a1809f91daf81e50b31d");
        assert_eq!(c - a, b);
    }

    #[test]
    fn sub_two_384_bit_integers_7() {
        let a = U384::from(
            "f866aef803c92bf02e85c7fad0eccb4881c59825e499fa22f98e1a8fefed4cd9a03647cd3cc84",
        );
        let b = U384::from(
            "9b4000dccf01a010e196154a1b998408f949d734389626ba97cb3331ee87e01dd5badc58f41b2",
        );
        let c = U384::from(
            "193a6afd4d2cacc01101bdd44ec864f517b0f6f5a1d3020dd91594dc1de752cf775f1242630e36",
        );
        assert_eq!(c - a, b);
    }

    #[test]
    fn sub_two_384_bit_integers_8() {
        let a = U384::from("07df9c74fa9d5aafa74a87dbbf93215659d8a3e1706d4b06de9512284802580eb36ae12ea59f90db5b1799d0970a42e");
        let b = U384::from("d515e54973f0643a6a9957579c1f84020a6a91d5d5f27b75401c7538d2c9ea9cafff44a2c606877d46c49a3433cc85e");
        let c = U384::from("dcf581be6e8dbeea11e3df335bb2a558644335b7465fc67c1eb187611acc42ab636a25d16ba61858a1dc3404cad6c8c");
        assert_eq!(c - a, b);
    }

    #[test]
    fn sub_two_384_bit_integers_9() {
        let a = U384::from("92977527a0f8ba00d18c1b2f1900d965d4a70e5f5f54468ffb2d4d41519385f24b078a0e7d0281d5ad0c36724dc4233");
        let b = U384::from("46facf9953a9494822bf18836ffd7e55c48b30aa81e17fa1ace0b473015307e4622b8bd6fa68ef654796a183abde842");
        let c = U384::from("d99244c0f4a20348f44b33b288fe57bb99323f09e135c631a80e01b452e68dd6ad3315e5776b713af4a2d7f5f9a2a75");
        assert_eq!(c - a, b);
    }

    #[test]
    fn sub_two_384_bit_integers_11_without_overflow() {
        let a = U384::from_u64(334);
        let b_expected = U384::from_u64(666);
        let c = U384::from_u64(1000);
        let (b, overflow) = U384::sub(&c, &a);
        assert!(!overflow);
        assert_eq!(b_expected, b);
    }

    #[test]
    fn sub_two_384_bit_integers_11_with_overflow() {
        let a = U384::from_u64(334);
        let b_expected = U384::from("fffffffffffffffffffffffffffffffffffffffffffffffffffffffffffffffffffffffffffffffffffffffffffffd66");
        let c = U384::from_u64(1000);
        let (b, overflow) = U384::sub(&a, &c);
        assert!(overflow);
        assert_eq!(b_expected, b);
    }

    #[test]
    fn partial_order_works() {
        assert!(U384::from_u64(10) <= U384::from_u64(10));
        assert!(U384::from_u64(1) < U384::from_u64(2));
        assert!(U384::from_u64(2) >= U384::from_u64(1));

        assert!(U384::from_u64(10) >= U384::from_u64(10));
        assert!(U384::from_u64(2) > U384::from_u64(1));
        assert!(U384::from_u64(1) <= U384::from_u64(2));

        let a = U384::from("92977527a0f8ba00d18c1b2f1900d965d4a70e5f5f54468ffb2d4d41519385f24b078a0e7d0281d5ad0c36724dc4233");
        let c = U384::from("d99244c0f4a20348f44b33b288fe57bb99323f09e135c631a80e01b452e68dd6ad3315e5776b713af4a2d7f5f9a2a75");

        assert!(&a <= &a);
        assert!(&a >= &a);
        assert!(&a >= &a);
        assert!(&a <= &a);
        assert!(&a < &(&a + U384::from_u64(1)));
        assert!(&a <= &(&a + U384::from_u64(1)));
        assert!(&a + U384::from_u64(1) > a);
        assert!((&a + U384::from_u64(1) >= a));
        assert!(&a <= &c);
        assert!(&a < &c);
        assert!(&a < &c);
        assert!(&a <= &c);
        assert!(&c > &a);
        assert!(&c >= &a);
        assert!(&c >= &a);
        assert!(&c > &a);
        assert!(a < c);
    }

    #[test]
    fn mul_two_384_bit_integers_works_1() {
        let a = U384::from_u64(3);
        let b = U384::from_u64(8);
        let c = U384::from_u64(3 * 8);
        assert_eq!(a * b, c);
    }

    #[test]
    fn mul_two_384_bit_integers_works_2() {
        let a = U384::from("6131d99f840b3b0");
        let b = U384::from("6f5c466db398f43");
        let c = U384::from("2a47a603a77f871dfbb937af7e5710");
        assert_eq!(a * b, c);
    }

    #[test]
    fn mul_two_384_bit_integers_works_3() {
        let a = U384::from("84a6add5db9e095b2e0f6b40eff8ee");
        let b = U384::from("2347db918f725461bec2d5c57");
        let c = U384::from("124805c476c9462adc0df6c88495d4253f5c38033afc18d78d920e2");
        assert_eq!(a * b, c);
    }

    #[test]
    fn mul_two_384_bit_integers_works_4() {
        let a = U384::from("04050753dd7c0b06c404633016f87040");
        let b = U384::from("dc3830be041b3b4476445fcad3dac0f6f3a53e4ba12da");
        let c = U384::from(
            "375342999dab7f52f4010c4abc2e18b55218015931a55d6053ac39e86e2a47d6b1cb95f41680",
        );
        assert_eq!(a * b, c);
    }

    #[test]
    fn mul_two_384_bit_integers_works_5() {
        let a = U384::from("7ffffffffffffffffffffffffffffffffffffffffffffffffffffffffffffffffffffffffffffffffffffffffffffff8");
        let b = U384::from("2");
        let c_expected = U384::from(
            "fffffffffffffffffffffffffffffffffffffffffffffffffffffffffffffffffffffffffffffffffffffffffffffff0",
        );
        assert_eq!(a * b, c_expected);
    }

    #[test]
    #[should_panic]
    fn mul_two_384_bit_integers_works_6() {
        let a = U384::from("800000000000000000000000000000000000000000000000000000000000000000000000000000000000000000000000");
        let b = U384::from("2");
        let _c = a * b;
    }

    #[test]
    fn mul_two_384_bit_integers_works_7_hi_lo() {
        let a = U384::from("04050753dd7c0b06c404633016f87040");
        let b = U384::from("dc3830be041b3b4476445fcad3dac0f6f3a53e4ba12da");
        let hi_expected = U384::from("0");
        let lo_expected = U384::from(
            "375342999dab7f52f4010c4abc2e18b55218015931a55d6053ac39e86e2a47d6b1cb95f41680",
        );
        let (hi, lo) = U384::mul(&a, &b);
        assert_eq!(hi, hi_expected);
        assert_eq!(lo, lo_expected);
    }

    #[test]
    fn mul_two_384_bit_integers_works_8_hi_lo() {
        let a = U384::from("5e2d939b602a50911232731d04fe6f40c05f97da0602307099fb991f9b414e2d52bef130349ec18db1a0215ea6caf76");
        let b = U384::from("3f3ad1611ab58212f92a2484e9560935b9ac4615fe61cfed1a4861e193a74d20c94f9f88d8b2cc089543c3f699969d9");
        let hi_expected = U384::from(
            "1742daad9c7861dd3499e7ece65467e337937b27e20d641b225bfe00323d33ed62715654eadc092b057a5f19f2ad6c",
        );
        let lo_expected = U384::from("9969c0417b9304d9c16b046c860447d3533999e16710d2e90a44959a168816c015ffb44b987e8cbb82bd46b08d9e2106");
        let (hi, lo) = U384::mul(&a, &b);
        assert_eq!(hi, hi_expected);
        assert_eq!(lo, lo_expected);
    }

    #[test]
    fn mul_two_384_bit_integers_works_9_hi_lo() {
        let a = U384::from("800000000000000000000000000000000000000000000000000000000000000000000000000000000000000000000000");
        let b = U384::from("2");
        let hi_expected = U384::from("1");
        let lo_expected = U384::from("0");
        let (hi, lo) = U384::mul(&a, &b);
        assert_eq!(hi, hi_expected);
        assert_eq!(lo, lo_expected);
    }

    #[test]
    fn shift_left_on_384_bit_integer_works_1() {
        let a = U384::from("1");
        let b = U384::from("10");
        assert_eq!(a << 4, b);
    }

    #[test]
    fn shift_left_on_384_bit_integer_works_2() {
        let a = U384::from_u64(1);
        let b = U384::from_u128(1_u128 << 64);
        assert_eq!(a << 64, b);
    }

    #[test]
    fn shift_left_on_384_bit_integer_works_3() {
        let a = U384::from("10");
        let b = U384::from("1000");
        assert_eq!(&a << 8, b);
    }

    #[test]
    fn shift_left_on_384_bit_integer_works_4() {
        let a = U384::from("e45542992b6844553f3cb1c5ac33e7fa5");
        let b = U384::from("391550a64ada11154fcf2c716b0cf9fe940");
        assert_eq!(a << 6, b);
    }

    #[test]
    fn shift_left_on_384_bit_integer_works_5() {
        let a = U384::from("03303f4d6c2d1caf0c24a6b0239b679a8390aa99bead76bc0093b1bc1a8101f5ce");
        let b = U384::from("6607e9ad85a395e18494d604736cf35072155337d5aed7801276378350203eb9c0000000000000000000000000000000");
        assert_eq!(&a << 125, b);
    }

    #[test]
    fn shift_left_on_384_bit_integer_works_6() {
        let a = U384::from("762e8968bc392ed786ab132f0b5b0cacd385dd51de3a");
        let b = U384::from(
            "762e8968bc392ed786ab132f0b5b0cacd385dd51de3a00000000000000000000000000000000",
        );
        assert_eq!(&a << (64 * 2), b);
    }

    #[test]
    fn shift_left_on_384_bit_integer_works_7() {
        let a = U384::from("90823e0bd707f");
        let b = U384::from("90823e0bd707f000000000000000000000000000000000000000000000000");
        assert_eq!(&a << (64 * 3), b);
    }

    #[test]
    fn shift_right_on_384_bit_integer_works_1() {
        let a = U384::from("1");
        let b = U384::from("10");
        assert_eq!(b >> 4, a);
    }

    #[test]
    fn shift_right_on_384_bit_integer_works_2() {
        let a = U384::from("10");
        let b = U384::from("1000");
        assert_eq!(&b >> 8, a);
    }

    #[test]
    fn shift_right_on_384_bit_integer_works_3() {
        let a = U384::from("e45542992b6844553f3cb1c5ac33e7fa5");
        let b = U384::from("391550a64ada11154fcf2c716b0cf9fe940");
        assert_eq!(b >> 6, a);
    }

    #[test]
    fn shift_right_on_384_bit_integer_works_4() {
        let a = U384::from("03303f4d6c2d1caf0c24a6b0239b679a8390aa99bead76bc0093b1bc1a8101f5ce");
        let b = U384::from("6607e9ad85a395e18494d604736cf35072155337d5aed7801276378350203eb9c0000000000000000000000000000000");
        assert_eq!(&b >> 125, a);
    }

    #[test]
    fn shift_right_on_384_bit_integer_works_5() {
        let a = U384::from("ba6ab46f9a9a2f20e4061b67ce4d8c3da98091cf990d7b14ef47ffe27370abbdeb6a3ce9f9cbf5df1b2430114c8558eb");
        let b = U384::from("174d568df35345e41c80c36cf9c9b187b5301239f321af629de8fffc4e6");
        assert_eq!(a >> 151, b);
    }

    #[test]
    fn shift_right_on_384_bit_integer_works_6() {
        let a =
            U384::from("076c075d2f65e39b9ecdde8bf6f8c94241962ce0f557b7739673200c777152eb7e772ad35");
        let b = U384::from("ed80eba5ecbc7373d9bbd17edf19284832c59c1eaaf6ee7");
        assert_eq!(&a >> 99, b);
    }

    #[test]
    fn shift_right_on_384_bit_integer_works_7() {
        let a = U384::from("6a9ce35d8940a5ebd29604ce9a182ade76f03f7e9965760b84a8cfd1d3dd2e612669fe000e58b2af688fd90");
        let b = U384::from("6a9ce35d8940a5ebd29604ce9a182ade76f03f7");
        assert_eq!(&a >> (64 * 3), b);
    }

    #[test]
    fn shift_right_on_384_bit_integer_works_8() {
        let a = U384::from("5322c128ec84081b6c376c108ebd7fd36bbd44f71ee5e6ad6bcb3dd1c5265bd7db75c90b2665a0826d17600f0e9");
        let b = U384::from("5322c128ec84081b6c376c108ebd7fd36bbd44f71ee5e6ad6bcb3dd1c52");
        assert_eq!(&a >> (64 * 2), b);
    }

    #[test]
    fn to_be_bytes_works() {
        let number = U384::from_u64(1);
        let expected_bytes = vec![
            0, 0, 0, 0, 0, 0, 0, 0, 0, 0, 0, 0, 0, 0, 0, 0, 0, 0, 0, 0, 0, 0, 0, 0, 0, 0, 0, 0, 0,
            0, 0, 0, 0, 0, 0, 0, 0, 0, 0, 0, 0, 0, 0, 0, 0, 0, 0, 1,
        ];

        assert_eq!(number.to_bytes_be(), expected_bytes);
    }

    #[test]
    fn to_le_bytes_works() {
        let number = U384::from_u64(1);
        let expected_bytes = vec![
            1, 0, 0, 0, 0, 0, 0, 0, 0, 0, 0, 0, 0, 0, 0, 0, 0, 0, 0, 0, 0, 0, 0, 0, 0, 0, 0, 0, 0,
            0, 0, 0, 0, 0, 0, 0, 0, 0, 0, 0, 0, 0, 0, 0, 0, 0, 0, 0,
        ];

        assert_eq!(number.to_bytes_le(), expected_bytes);
    }

    #[test]
    fn from_bytes_be_works() {
        let bytes = vec![
            0, 0, 0, 0, 0, 0, 0, 0, 0, 0, 0, 0, 0, 0, 0, 0, 0, 0, 0, 0, 0, 0, 0, 0, 0, 0, 0, 0, 0,
            0, 0, 0, 0, 0, 0, 0, 0, 0, 0, 0, 0, 0, 0, 0, 0, 0, 0, 1,
        ];
        let expected_number = U384::from_u64(1);

        assert_eq!(U384::from_bytes_be(&bytes).unwrap(), expected_number);
    }

    #[test]
    fn from_bytes_le_works() {
        let bytes = vec![
            1, 0, 0, 0, 0, 0, 0, 0, 0, 0, 0, 0, 0, 0, 0, 0, 0, 0, 0, 0, 0, 0, 0, 0, 0, 0, 0, 0, 0,
            0, 0, 0, 0, 0, 0, 0, 0, 0, 0, 0, 0, 0, 0, 0, 0, 0, 0, 0,
        ];
        let expected_number = U384::from_u64(1);

        assert_eq!(U384::from_bytes_le(&bytes).unwrap(), expected_number);
    }
}
#[cfg(test)]
mod tests_u256 {
    use super::UnsignedInteger;
    const NUM_LIMBS: usize = 4;
    type U256 = UnsignedInteger<NUM_LIMBS>;

    #[test]
    fn construct_new_integer_from_u64_1() {
        let a = U256::from_u64(1_u64);
        assert_eq!(a.limbs, [0, 0, 0, 1]);
    }

    #[test]
    fn construct_new_integer_from_u64_2() {
        let a = U256::from_u64(u64::MAX);
        assert_eq!(a.limbs, [0, 0, 0, u64::MAX]);
    }

    #[test]
    fn construct_new_integer_from_u128_1() {
        let a = U256::from_u128(u128::MAX);
        assert_eq!(a.limbs, [0, 0, u64::MAX, u64::MAX]);
    }

    #[test]
    fn construct_new_integer_from_u128_4() {
        let a = U256::from_u128(276371540478856090688472252609570374439);
        assert_eq!(a.limbs, [0, 0, 14982131230017065096, 14596400355126379303]);
    }

    #[test]
    fn construct_new_integer_from_hex_1() {
        let a = U256::from("1");
        assert_eq!(a.limbs, [0, 0, 0, 1]);
    }

    #[test]
    fn construct_new_integer_from_hex_2() {
        let a = U256::from("f");
        assert_eq!(a.limbs, [0, 0, 0, 15]);
    }

    #[test]
    fn construct_new_integer_from_hex_3() {
        let a = U256::from("10000000000000000");
        assert_eq!(a.limbs, [0, 0, 1, 0]);
    }

    #[test]
    fn construct_new_integer_from_hex_4() {
        let a = U256::from("a0000000000000000");
        assert_eq!(a.limbs, [0, 0, 10, 0]);
    }

    #[test]
    fn construct_new_integer_from_hex_5() {
        let a = U256::from("ffffffffffffffffff");
        assert_eq!(a.limbs, [0, 0, 255, u64::MAX]);
    }

    #[test]
    fn construct_new_integer_from_hex_6() {
        let a = U256::from("eb235f6144d9e91f4b14");
        assert_eq!(a.limbs, [0, 0, 60195, 6872850209053821716]);
    }

    #[test]
    fn construct_new_integer_from_hex_7() {
        let a = U256::from("2b20aaa5cf482b239e2897a787faf4660cc95597854beb2");
        assert_eq!(
            a.limbs,
            [
                0,
                194229460750598834,
                4171047363999149894,
                6975114134393503410
            ]
        );
    }

    #[test]
    fn construct_new_integer_from_hex_8() {
        let a = U256::from("2B20AAA5CF482B239E2897A787FAF4660CC95597854BEB235F6144D9E91F4B14");
        assert_eq!(
            a.limbs,
            [
                3107671372009581347,
                11396525602857743462,
                921361708038744867,
                6872850209053821716
            ]
        );
    }

    #[test]
    fn equality_works_1() {
        let a = U256::from("1");
        let b = U256 {
            limbs: [0, 0, 0, 1],
        };
        assert_eq!(a, b);
    }
    #[test]
    fn equality_works_2() {
        let a = U256::from("f");
        let b = U256 {
            limbs: [0, 0, 0, 15],
        };
        assert_eq!(a, b);
    }

    #[test]
    fn equality_works_3() {
        let a = U256::from("10000000000000000");
        let b = U256 {
            limbs: [0, 0, 1, 0],
        };
        assert_eq!(a, b);
    }

    #[test]
    fn equality_works_4() {
        let a = U256::from("a0000000000000000");
        let b = U256 {
            limbs: [0, 0, 10, 0],
        };
        assert_eq!(a, b);
    }

    #[test]
    fn equality_works_5() {
        let a = U256::from("ffffffffffffffffff");
        let b = U256 {
            limbs: [0, 0, u8::MAX as u64, u64::MAX],
        };
        assert_eq!(a, b);
    }

    #[test]
    fn equality_works_6() {
        let a = U256::from("eb235f6144d9e91f4b14");
        let b = U256 {
            limbs: [0, 0, 60195, 6872850209053821716],
        };
        assert_eq!(a, b);
    }

    #[test]
    fn equality_works_7() {
        let a = U256::from("2b20aaa5cf482b239e2897a787faf4660cc95597854beb2");
        let b = U256 {
            limbs: [
                0,
                194229460750598834,
                4171047363999149894,
                6975114134393503410,
            ],
        };
        assert_eq!(a, b);
    }

    #[test]
    fn equality_works_8() {
        let a = U256::from("2B20AAA5CF482B239E2897A787FAF4660CC95597854BEB235F6144D9E91F4B14");
        let b = U256 {
            limbs: [
                3107671372009581347,
                11396525602857743462,
                921361708038744867,
                6872850209053821716,
            ],
        };
        assert_eq!(a, b);
    }

    #[test]
    fn equality_works_9() {
        let a = U256::from("fffffff");
        let b = U256::from("fefffff");
        assert_ne!(a, b);
    }

    #[test]
    fn equality_works_10() {
        let a = U256::from("ffff000000000000");
        let b = U256::from("ffff000000100000");
        assert_ne!(a, b);
    }

    #[test]
    fn add_two_256_bit_integers_1() {
        let a = U256::from_u64(2);
        let b = U256::from_u64(5);
        let c = U256::from_u64(7);
        assert_eq!(a + b, c);
    }

    #[test]
    fn add_two_256_bit_integers_2() {
        let a = U256::from_u64(334);
        let b = U256::from_u64(666);
        let c = U256::from_u64(1000);
        assert_eq!(a + b, c);
    }

    #[test]
    fn add_two_256_bit_integers_3() {
        let a = U256::from("ffffffffffffffff");
        let b = U256::from("1");
        let c = U256::from("10000000000000000");
        assert_eq!(a + b, c);
    }

    #[test]
    fn add_two_256_bit_integers_4() {
        let a = U256::from("b58e1e0b66");
        let b = U256::from("55469d9619");
        let c = U256::from("10ad4bba17f");
        assert_eq!(a + b, c);
    }

    #[test]
    fn add_two_256_bit_integers_5() {
        let a = U256::from("e8dff25cb6160f7705221da6f");
        let b = U256::from("ab879169b5f80dc8a7969f0b0");
        let c = U256::from("1946783c66c0e1d3facb8bcb1f");
        assert_eq!(a + b, c);
    }

    #[test]
    fn add_two_256_bit_integers_6() {
        let a = U256::from("9adf291af3a64d59e14e7b440c850508014c551ed5");
        let b = U256::from("e7948474bce907f0feaf7e5d741a8cd2f6d1fb9448");
        let c = U256::from("18273ad8fb08f554adffdf9a1809f91daf81e50b31d");
        assert_eq!(a + b, c);
    }

    #[test]
    fn add_two_256_bit_integers_7() {
        let a = U256::from("10d3bc05496380cfe27bf5d97ddb99ac95eb5ecfbd3907eadf877a4c2dfa05f6");
        let b = U256::from("0866aef803c92bf02e85c7fad0eccb4881c59825e499fa22f98e1a8fefed4cd9");
        let c = U256::from("193a6afd4d2cacc01101bdd44ec864f517b0f6f5a1d3020dd91594dc1de752cf");
        assert_eq!(a + b, c);
    }

    #[test]
    fn add_two_256_bit_integers_8() {
        let a = U256::from("07df9c74fa9d5aafa74a87dbbf93215659d8a3e1706d4b06de9512284802580f");
        let b = U256::from("d515e54973f0643a6a9957579c1f84020a6a91d5d5f27b75401c7538d2c9ea9c");
        let c = U256::from("dcf581be6e8dbeea11e3df335bb2a558644335b7465fc67c1eb187611acc42ab");
        assert_eq!(a + b, c);
    }

    #[test]
    fn add_two_256_bit_integers_9() {
        let a = U256::from("92977527a0f8ba00d18c1b2f1900d965d4a70e5f5f54468ffb2d4d41519385f2");
        let b = U256::from("46facf9953a9494822bf18836ffd7e55c48b30aa81e17fa1ace0b473015307e4");
        let c = U256::from("d99244c0f4a20348f44b33b288fe57bb99323f09e135c631a80e01b452e68dd6");
        assert_eq!(a + b, c);
    }

    #[test]
    fn add_two_256_bit_integers_10() {
        let a = U256::from("07df9c74fa9d5aafa74a87dbbf93215659d8a3e1706d4b06de9512284802580f");
        let b = U256::from("d515e54973f0643a6a9957579c1f84020a6a91d5d5f27b75401c7538d2c9ea9c");
        let c_expected =
            U256::from("dcf581be6e8dbeea11e3df335bb2a558644335b7465fc67c1eb187611acc42ab");
        let (c, overflow) = U256::add(&a, &b);
        assert_eq!(c, c_expected);
        assert!(!overflow);
    }

    #[test]
    fn add_two_256_bit_integers_11() {
        let a = U256::from("92977527a0f8ba00d18c1b2f1900d965d4a70e5f5f54468ffb2d4d41519385f2");
        let b = U256::from("46facf9953a9494822bf18836ffd7e55c48b30aa81e17fa1ace0b473015307e4");
        let c_expected =
            U256::from("d99244c0f4a20348f44b33b288fe57bb99323f09e135c631a80e01b452e68dd6");
        let (c, overflow) = U256::add(&a, &b);
        assert_eq!(c, c_expected);
        assert!(!overflow);
    }

    #[test]
    fn add_two_256_bit_integers_12_with_overflow() {
        let a = U256::from("b07bc844363dd56467d9ebdd5929e9bb34a8e2577db77df6cf8f2ac45bd3d0bc");
        let b = U256::from("cbbc474761bb7995ff54e25fa5d30295604fe3545d0cde405e72d8c0acebb119");
        let c_expected =
            U256::from("7c380f8b97f94efa672ece3cfefcec5094f8c5abdac45c372e02038508bf81d5");
        let (c, overflow) = U256::add(&a, &b);
        assert_eq!(c, c_expected);
        assert!(overflow);
    }

    #[test]
    fn sub_two_256_bit_integers_1() {
        let a = U256::from_u64(2);
        let b = U256::from_u64(5);
        let c = U256::from_u64(7);
        assert_eq!(c - a, b);
    }

    #[test]
    fn sub_two_256_bit_integers_2() {
        let a = U256::from_u64(334);
        let b = U256::from_u64(666);
        let c = U256::from_u64(1000);
        assert_eq!(c - a, b);
    }

    #[test]
    fn sub_two_256_bit_integers_3() {
        let a = U256::from("ffffffffffffffff");
        let b = U256::from("1");
        let c = U256::from("10000000000000000");
        assert_eq!(c - a, b);
    }

    #[test]
    fn sub_two_256_bit_integers_4() {
        let a = U256::from("b58e1e0b66");
        let b = U256::from("55469d9619");
        let c = U256::from("10ad4bba17f");
        assert_eq!(c - a, b);
    }

    #[test]
    fn sub_two_256_bit_integers_5() {
        let a = U256::from("e8dff25cb6160f7705221da6f");
        let b = U256::from("ab879169b5f80dc8a7969f0b0");
        let c = U256::from("1946783c66c0e1d3facb8bcb1f");
        assert_eq!(c - a, b);
    }

    #[test]
    fn sub_two_256_bit_integers_6() {
        let a = U256::from("9adf291af3a64d59e14e7b440c850508014c551ed5");
        let b = U256::from("e7948474bce907f0feaf7e5d741a8cd2f6d1fb9448");
        let c = U256::from("18273ad8fb08f554adffdf9a1809f91daf81e50b31d");
        assert_eq!(c - a, b);
    }

    #[test]
    fn sub_two_256_bit_integers_7() {
        let a = U256::from("9b4000dccf01a010e196154a1b998408f949d734389626ba97cb3331ee87e01d");
        let b = U256::from("5d26ae1b34c78bdf4cefb2b0b553473f887bc0f1ac03d36861c2e75e01656cbc");
        let c = U256::from("f866aef803c92bf02e85c7fad0eccb4881c59825e499fa22f98e1a8fefed4cd9");
        assert_eq!(c - a, b);
    }

    #[test]
    fn sub_two_256_bit_integers_8() {
        let a = U256::from("07df9c74fa9d5aafa74a87dbbf93215659d8a3e1706d4b06de9512284802580e");
        let b = U256::from("d515e54973f0643a6a9957579c1f84020a6a91d5d5f27b75401c7538d2c9ea9d");
        let c = U256::from("dcf581be6e8dbeea11e3df335bb2a558644335b7465fc67c1eb187611acc42ab");
        assert_eq!(c - a, b);
    }

    #[test]
    fn sub_two_256_bit_integers_9() {
        let a = U256::from("92977527a0f8ba00d18c1b2f1900d965d4a70e5f5f54468ffb2d4d41519385f2");
        let b = U256::from("46facf9953a9494822bf18836ffd7e55c48b30aa81e17fa1ace0b473015307e4");
        let c = U256::from("d99244c0f4a20348f44b33b288fe57bb99323f09e135c631a80e01b452e68dd6");
        assert_eq!(c - a, b);
    }

    #[test]
    fn sub_two_256_bit_integers_11_without_overflow() {
        let a = U256::from_u64(334);
        let b_expected = U256::from_u64(666);
        let c = U256::from_u64(1000);
        let (b, overflow) = U256::sub(&c, &a);
        assert!(!overflow);
        assert_eq!(b_expected, b);
    }

    #[test]
    fn sub_two_256_bit_integers_11_with_overflow() {
        let a = U256::from_u64(334);
        let b_expected =
            U256::from("fffffffffffffffffffffffffffffffffffffffffffffffffffffffffffffd66");
        let c = U256::from_u64(1000);
        let (b, overflow) = U256::sub(&a, &c);
        assert!(overflow);
        assert_eq!(b_expected, b);
    }

    #[test]
    fn partial_order_works() {
        assert!(U256::from_u64(10) <= U256::from_u64(10));
        assert!(U256::from_u64(1) < U256::from_u64(2));
        assert!(U256::from_u64(2) >= U256::from_u64(1));

        assert!(U256::from_u64(10) >= U256::from_u64(10));
        assert!(U256::from_u64(2) > U256::from_u64(1));
        assert!(U256::from_u64(1) <= U256::from_u64(2));

        let a = U256::from("5d4a70e5f5f54468ffb2d4d41519385f24b078a0e7d0281d5ad0c36724dc4233");
        let c = U256::from("b99323f09e135c631a80e01b452e68dd6ad3315e5776b713af4a2d7f5f9a2a75");

        assert!(&a <= &a);
        assert!(&a >= &a);
        assert!(&a >= &a);
        assert!(&a <= &a);
        assert!(&a < &(&a + U256::from_u64(1)));
        assert!(&a <= &(&a + U256::from_u64(1)));
        assert!(&a + U256::from_u64(1) > a);
        assert!((&a + U256::from_u64(1) >= a));
        assert!(&a <= &c);
        assert!(&a < &c);
        assert!(&a < &c);
        assert!(&a <= &c);
        assert!(&c > &a);
        assert!(&c >= &a);
        assert!(&c >= &a);
        assert!(&c > &a);
        assert!(a < c);
    }

    #[test]
    fn mul_two_256_bit_integers_works_1() {
        let a = U256::from_u64(3);
        let b = U256::from_u64(8);
        let c = U256::from_u64(3 * 8);
        assert_eq!(a * b, c);
    }

    #[test]
    fn mul_two_256_bit_integers_works_2() {
        let a = U256::from("6131d99f840b3b0");
        let b = U256::from("6f5c466db398f43");
        let c = U256::from("2a47a603a77f871dfbb937af7e5710");
        assert_eq!(a * b, c);
    }

    #[test]
    fn mul_two_256_bit_integers_works_3() {
        let a = U256::from("84a6add5db9e095b2e0f6b40eff8ee");
        let b = U256::from("2347db918f725461bec2d5c57");
        let c = U256::from("124805c476c9462adc0df6c88495d4253f5c38033afc18d78d920e2");
        assert_eq!(a * b, c);
    }

    #[test]
    fn mul_two_256_bit_integers_works_4() {
        /*
        // Failig
        let a = U256::from("15bf61fcf53a3f0ae1e8e555d");
        let b = U256::from("cbbc474761bb7995ff54e25fa5d5d0cde405e9f");
        let c_expected = U256::from(
            "114ec14db0c80d30b7dcb9c45948ef04cc149e612cb544f447b146553aff2ac3",
        );

        assert_eq!(a * b, c_expected);
        */

        // Passing
        let a = U256::from("15bf61fcf53a3f0ae1e8e555d");
        let b = U256::from("cbbc474761bb7995ff54e25fa5d5d0cde405e9f");
        let c_expected =
            U256::from("114ec14db0c80d30b7dcb9c45948ef04cc149e612cb544f447b146553aff2ac3");

        let (overflow, c) = U256::mul(&a, &b);

        assert_eq!(c, c_expected);
        assert_eq!(overflow, U256::from("0"));
    }

    #[test]
    fn mul_two_256_bit_integers_works_5_hi_lo() {
        let a = U256::from("8e2d939b602a50911232731d04fe6f40c05f97da0602307099fb991f9b414e2d");
        let b = U256::from("7f3ad1611ab58212f92a2484e9560935b9ac4615fe61cfed1a4861e193a74d20");
        let hi_expected =
            U256::from("46A946D6A984FE6507DE6B8D1354256D7A7BAE4283404733BDC876A264BCE5EE");
        let lo_expected =
            U256::from("43F24263F10930EBE3EA0307466C19B13B9C7DBA6B3F7604B7F32FB0E3084EA0");
        let (hi, lo) = U256::mul(&a, &b);
        assert_eq!(hi, hi_expected);
        assert_eq!(lo, lo_expected);
    }

    #[test]
    fn shift_left_on_256_bit_integer_works_1() {
        let a = U256::from("1");
        let b = U256::from("10");
        assert_eq!(a << 4, b);
    }

    #[test]
    fn shift_left_on_256_bit_integer_works_2() {
        let a = U256::from_u64(1);
        let b = U256::from_u128(1_u128 << 64);
        assert_eq!(a << 64, b);
    }

    #[test]
    fn shift_left_on_256_bit_integer_works_3() {
        let a = U256::from("10");
        let b = U256::from("1000");
        assert_eq!(&a << 8, b);
    }

    #[test]
    fn shift_left_on_256_bit_integer_works_4() {
        let a = U256::from("e45542992b6844553f3cb1c5ac33e7fa5");
        let b = U256::from("391550a64ada11154fcf2c716b0cf9fe940");
        assert_eq!(a << 6, b);
    }

    #[test]
    fn shift_left_on_256_bit_integer_works_5() {
        let a = U256::from("a8390aa99bead76bc0093b1bc1a8101f5ce");
        let b = U256::from("72155337d5aed7801276378350203eb9c0000000000000000000000000000000");
        assert_eq!(&a << 125, b);
    }

    #[test]
    fn shift_left_on_256_bit_integer_works_6() {
        let a = U256::from("2ed786ab132f0b5b0cacd385dd51de3a");
        let b = U256::from("2ed786ab132f0b5b0cacd385dd51de3a00000000000000000000000000000000");
        assert_eq!(&a << (64 * 2), b);
    }

    #[test]
    fn shift_left_on_256_bit_integer_works_7() {
        let a = U256::from("90823e0bd707f");
        let b = U256::from("90823e0bd707f000000000000000000000000000000000000000000000000");
        assert_eq!(&a << (64 * 3), b);
    }

    #[test]
    fn shift_right_on_256_bit_integer_works_1() {
        let a = U256::from("1");
        let b = U256::from("10");
        assert_eq!(b >> 4, a);
    }

    #[test]
    fn shift_right_on_256_bit_integer_works_2() {
        let a = U256::from("10");
        let b = U256::from("1000");
        assert_eq!(&b >> 8, a);
    }

    #[test]
    fn shift_right_on_256_bit_integer_works_3() {
        let a = U256::from("e45542992b6844553f3cb1c5ac33e7fa5");
        let b = U256::from("391550a64ada11154fcf2c716b0cf9fe940");
        assert_eq!(b >> 6, a);
    }

    #[test]
    fn shift_right_on_256_bit_integer_works_4() {
        let a = U256::from("390aa99bead76bc0093b1bc1a8101f5ce");
        let b = U256::from("72155337d5aed7801276378350203eb9c0000000000000000000000000000000");
        assert_eq!(&b >> 125, a);
    }

    #[test]
    fn shift_right_on_256_bit_integer_works_5() {
        let a = U256::from("ba6ab46f9a9a2f20e4061b67ce4d8c3da98091cf990d7b14ef47ffe27370abbd");
        let b = U256::from("174d568df35345e41c80c36cf9c");
        assert_eq!(a >> 151, b);
    }

    #[test]
    fn shift_right_on_256_bit_integer_works_6() {
        let a = U256::from("076c075d2f65e39b9ecdde8bf6f8c94241962ce0f557b7739673200c777152eb");
        let b = U256::from("ed80eba5ecbc7373d9bbd17edf19284832c59c");
        assert_eq!(&a >> 99, b);
    }

    #[test]
    fn shift_right_on_256_bit_integer_works_7() {
        let a = U256::from("6a9ce35d8940a5ebd29604ce9a182ade76f03f7e9965760b84a8cfd1d3dd2e61");
        let b = U256::from("6a9ce35d8940a5eb");
        assert_eq!(&a >> (64 * 3), b);
    }

    #[test]
    fn shift_right_on_256_bit_integer_works_8() {
        let a = U256::from("5322c128ec84081b6c376c108ebd7fd36bbd44f71ee5e6ad6bcb3dd1c5265bd7");
        let b = U256::from("5322c128ec84081b6c376c108ebd7fd3");
        assert_eq!(&a >> (64 * 2), b);
    }
}<|MERGE_RESOLUTION|>--- conflicted
+++ resolved
@@ -138,14 +138,8 @@
                 t = NUM_LIMBS - 1 - i;
             }
         }
-<<<<<<< HEAD
         debug_assert!(
             n + t + 1 < NUM_LIMBS,
-=======
-
-        assert!(
-            n + t < NUM_LIMBS,
->>>>>>> 002cb160
             "UnsignedInteger multiplication overflow."
         );
 
