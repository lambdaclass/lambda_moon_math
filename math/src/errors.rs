--- conflicted
+++ resolved
@@ -7,11 +7,8 @@
 #[derive(Debug, PartialEq, Eq)]
 pub enum CreationError {
     InvalidHexString,
-<<<<<<< HEAD
+    InvalidDecString,
     EmptyString,
-=======
-    InvalidDecString,
->>>>>>> d95c83cb
 }
 
 #[derive(Debug, PartialEq, Eq)]
