--- conflicted
+++ resolved
@@ -77,7 +77,6 @@
 }
 
 impl FieldElement<Degree6ExtensionField> {
-<<<<<<< HEAD
     pub fn new_base(a_hex: &str) -> Self {
         Self::new([
             FieldElement::new([FieldElement::new(U384::from(a_hex)), FieldElement::zero()]),
@@ -90,20 +89,6 @@
 impl FieldElement<Degree12ExtensionField> {
     pub fn new_base(a_hex: &str) -> Self {
         Self::new([
-=======
-    pub fn new_base(a_hex: &str) -> Self {
-        Self::new([
-            FieldElement::new([FieldElement::new(U384::from(a_hex)), FieldElement::zero()]),
-            FieldElement::zero(),
-            FieldElement::zero(),
-        ])
-    }
-}
-
-impl FieldElement<Degree12ExtensionField> {
-    pub fn new_base(a_hex: &str) -> Self {
-        Self::new([
->>>>>>> 210e6117
             FieldElement::<Degree6ExtensionField>::new_base(a_hex),
             FieldElement::zero(),
         ])
