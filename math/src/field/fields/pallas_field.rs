use crate::{
    field::fields::montgomery_backed_prime_fields::{IsModulus, MontgomeryBackendPrimeField},
    unsigned_integer::element::U256,
};

type PallasMontgomeryBackendPrimeField<T> = MontgomeryBackendPrimeField<T, 4>;

#[derive(Debug, Clone, PartialEq, Eq)]
pub struct MontgomeryConfigPallas255PrimeField;
impl IsModulus<U256> for MontgomeryConfigPallas255PrimeField {
    const MODULUS: U256 = U256::from_hex_unchecked(
        "40000000000000000000000000000000224698fc094cf91b992d30ed00000001",
    );
}

<<<<<<< HEAD
pub type Pallas255PrimeField =
    PallasMontgomeryBackendPrimeField<MontgomeryConfigPallas255PrimeField>;
=======
type Pallas255PrimeField = PallasMontgomeryBackendPrimeField<MontgomeryConfigPallas255PrimeField>;

#[cfg(test)]
mod test_pallas_255_bytes_ops {
    use crate::{field::element::FieldElement, traits::ByteConversion};

    use super::Pallas255PrimeField;

    #[test]
    #[cfg(feature = "std")]
    fn byte_serialization_for_a_number_matches_with_byte_conversion_implementation_le() {
        let element = FieldElement::<Pallas255PrimeField>::from_hex_unchecked(
            "\
            0123456701234567\
            0123456701234567\
            0123456701234567\
            0123456701234567\
        ",
        );
        let bytes = element.to_bytes_le();
        let expected_bytes: [u8; 32] = ByteConversion::to_bytes_le(&element).try_into().unwrap();
        assert_eq!(bytes, expected_bytes);
    }

    #[test]
    #[cfg(feature = "std")]
    fn byte_serialization_for_a_number_matches_with_byte_conversion_implementation_be() {
        let element = FieldElement::<Pallas255PrimeField>::from_hex_unchecked(
            "\
            0123456701234567\
            0123456701234567\
            0123456701234567\
            0123456701234567\
        ",
        );
        let bytes = element.to_bytes_be();
        let expected_bytes: [u8; 32] = ByteConversion::to_bytes_be(&element).try_into().unwrap();
        assert_eq!(bytes, expected_bytes);
    }

    #[test]

    fn byte_serialization_and_deserialization_works_le() {
        let element = FieldElement::<Pallas255PrimeField>::from_hex_unchecked(
            "\
            0123456701234567\
            7654321076543210\
            7654321076543210\
            7654321076543210\
        ",
        );
        let bytes = element.to_bytes_le();
        let from_bytes = FieldElement::<Pallas255PrimeField>::from_bytes_le(&bytes).unwrap();
        assert_eq!(element, from_bytes);
    }

    #[test]

    fn byte_serialization_and_deserialization_works_be() {
        let element = FieldElement::<Pallas255PrimeField>::from_hex_unchecked(
            "\
            0123456701234567\
            7654321076543210\
            7654321076543210\
            7654321076543210\
        ",
        );
        let bytes = element.to_bytes_be();
        let from_bytes = FieldElement::<Pallas255PrimeField>::from_bytes_be(&bytes).unwrap();
        assert_eq!(element, from_bytes);
    }
}
>>>>>>> 7712e654
<|MERGE_RESOLUTION|>--- conflicted
+++ resolved
@@ -1,4 +1,5 @@
 use crate::{
+    field::fields::montgomery_backed_prime_fields::{IsModulus, MontgomeryBackendPrimeField},
     field::fields::montgomery_backed_prime_fields::{IsModulus, MontgomeryBackendPrimeField},
     unsigned_integer::element::U256,
 };
@@ -13,80 +14,5 @@
     );
 }
 
-<<<<<<< HEAD
 pub type Pallas255PrimeField =
-    PallasMontgomeryBackendPrimeField<MontgomeryConfigPallas255PrimeField>;
-=======
-type Pallas255PrimeField = PallasMontgomeryBackendPrimeField<MontgomeryConfigPallas255PrimeField>;
-
-#[cfg(test)]
-mod test_pallas_255_bytes_ops {
-    use crate::{field::element::FieldElement, traits::ByteConversion};
-
-    use super::Pallas255PrimeField;
-
-    #[test]
-    #[cfg(feature = "std")]
-    fn byte_serialization_for_a_number_matches_with_byte_conversion_implementation_le() {
-        let element = FieldElement::<Pallas255PrimeField>::from_hex_unchecked(
-            "\
-            0123456701234567\
-            0123456701234567\
-            0123456701234567\
-            0123456701234567\
-        ",
-        );
-        let bytes = element.to_bytes_le();
-        let expected_bytes: [u8; 32] = ByteConversion::to_bytes_le(&element).try_into().unwrap();
-        assert_eq!(bytes, expected_bytes);
-    }
-
-    #[test]
-    #[cfg(feature = "std")]
-    fn byte_serialization_for_a_number_matches_with_byte_conversion_implementation_be() {
-        let element = FieldElement::<Pallas255PrimeField>::from_hex_unchecked(
-            "\
-            0123456701234567\
-            0123456701234567\
-            0123456701234567\
-            0123456701234567\
-        ",
-        );
-        let bytes = element.to_bytes_be();
-        let expected_bytes: [u8; 32] = ByteConversion::to_bytes_be(&element).try_into().unwrap();
-        assert_eq!(bytes, expected_bytes);
-    }
-
-    #[test]
-
-    fn byte_serialization_and_deserialization_works_le() {
-        let element = FieldElement::<Pallas255PrimeField>::from_hex_unchecked(
-            "\
-            0123456701234567\
-            7654321076543210\
-            7654321076543210\
-            7654321076543210\
-        ",
-        );
-        let bytes = element.to_bytes_le();
-        let from_bytes = FieldElement::<Pallas255PrimeField>::from_bytes_le(&bytes).unwrap();
-        assert_eq!(element, from_bytes);
-    }
-
-    #[test]
-
-    fn byte_serialization_and_deserialization_works_be() {
-        let element = FieldElement::<Pallas255PrimeField>::from_hex_unchecked(
-            "\
-            0123456701234567\
-            7654321076543210\
-            7654321076543210\
-            7654321076543210\
-        ",
-        );
-        let bytes = element.to_bytes_be();
-        let from_bytes = FieldElement::<Pallas255PrimeField>::from_bytes_be(&bytes).unwrap();
-        assert_eq!(element, from_bytes);
-    }
-}
->>>>>>> 7712e654
+    PallasMontgomeryBackendPrimeField<MontgomeryConfigPallas255PrimeField>;