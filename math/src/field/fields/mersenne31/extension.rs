--- conflicted
+++ resolved
@@ -1,9 +1,3 @@
-<<<<<<< HEAD
-use crate::field::{
-    element::FieldElement,
-    errors::FieldError,
-    traits::{IsField, IsSubFieldOf},
-=======
 use crate::{
     elliptic_curve::short_weierstrass::curves::bls12_381::field_extension::LevelTwoResidue,
     field::{
@@ -15,7 +9,6 @@
         },
         traits::{IsField, IsSubFieldOf},
     },
->>>>>>> 1187be83
 };
 
 use super::field::Mersenne31Field;
@@ -143,8 +136,6 @@
     }
 }
 
-<<<<<<< HEAD
-=======
 type Fp2E = FieldElement<Degree2ExtensionField>;
 
 /// Extension of degree 4 defined with lambdaworks quadratic extension to test the correctness of Degree4ExtensionField
@@ -337,7 +328,6 @@
     }
 }
 
->>>>>>> 1187be83
 #[cfg(test)]
 mod tests {
     use core::ops::Neg;
@@ -502,7 +492,6 @@
     }
 
     #[test]
-<<<<<<< HEAD
     fn test_base_field_2_extension_add() {
         let a = Fee::new([FE::from(0), FE::from(3)]);
         let b = Fee::new([-FE::from(2), FE::from(8)]);
@@ -547,12 +536,6 @@
         let b = Fee::new([-FE::from(4), FE::from(2)]);
         let expected_result = &a * b.inv().unwrap();
         assert_eq!(a / b, expected_result);
-=======
-    fn mul_fpe_by_fp2e() {
-        let a = FpE::from(3);
-        let b = Fp2E::new([FpE::from(2), FpE::from(4)]);
-        assert_eq!(a * b, Fp2E::new([FpE::from(6), FpE::from(12)]))
->>>>>>> 1187be83
     }
 
     #[test]
