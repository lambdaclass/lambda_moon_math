use crate::field::element::FieldElement;
use crate::field::traits::IsPrimeField;
use crate::traits::ByteConversion;
use crate::{
    field::traits::IsField, unsigned_integer::element::UnsignedInteger,
    unsigned_integer::montgomery::MontgomeryAlgorithms,
};
use rand::distributions::{Distribution, Standard};
use rand::Rng;
use std::fmt::Debug;
use std::marker::PhantomData;

pub type U384PrimeField<C> = MontgomeryBackendPrimeField<C, 6>;
pub type U256PrimeField<C> = MontgomeryBackendPrimeField<C, 4>;

/// Computes `- modulus^{-1} mod 2^{64}`
/// This algorithm is given  by Dussé and Kaliski Jr. in
/// "S. R. Dussé and B. S. Kaliski Jr. A cryptographic library for the Motorola
/// DSP56000. In I. Damgård, editor, Advances in Cryptology – EUROCRYPT’90,
/// volume 473 of Lecture Notes in Computer Science, pages 230–244. Springer,
/// Heidelberg, May 1991."
const fn compute_mu_parameter<const NUM_LIMBS: usize>(modulus: &UnsignedInteger<NUM_LIMBS>) -> u64 {
    let mut y = 1;
    let word_size = 64;
    let mut i: usize = 2;
    while i <= word_size {
        let (_, lo) = UnsignedInteger::mul(modulus, &UnsignedInteger::from_u64(y));
        let least_significant_limb = lo.limbs[NUM_LIMBS - 1];
        if (least_significant_limb << (word_size - i)) >> (word_size - i) != 1 {
            y += 1 << (i - 1);
        }
        i += 1;
    }
    y.wrapping_neg()
}

/// Computes 2^{384 * 2} modulo `modulus`
const fn compute_r2_parameter<const NUM_LIMBS: usize>(
    modulus: &UnsignedInteger<NUM_LIMBS>,
) -> UnsignedInteger<NUM_LIMBS> {
    let word_size = 64;
    let mut l: usize = 0;
    let zero = UnsignedInteger::from_u64(0);
    // Define `c` as the largest power of 2 smaller than `modulus`
    while l < NUM_LIMBS * word_size {
        if UnsignedInteger::const_ne(&modulus.const_shr(l), &zero) {
            break;
        }
        l += 1;
    }
    let mut c = UnsignedInteger::from_u64(1).const_shl(l);

    // Double `c` and reduce modulo `modulus` until getting
    // `2^{2 * number_limbs * word_size}` mod `modulus`
    let mut i: usize = 1;
    while i <= 2 * NUM_LIMBS * word_size - l {
        let (double_c, overflow) = UnsignedInteger::add(&c, &c);
        c = if UnsignedInteger::const_le(modulus, &double_c) || overflow {
            UnsignedInteger::sub(&double_c, modulus).0
        } else {
            double_c
        };
        i += 1;
    }
    c
}

/// This trait is necessary for us to be able to use unsigned integer types bigger than
/// `u128` (the biggest native `unit`) as constant generics.
/// This trait should be removed when Rust supports this feature.

pub trait IsMontgomeryConfiguration<const NUM_LIMBS: usize> {
    const MODULUS: UnsignedInteger<NUM_LIMBS>;
    const R2: UnsignedInteger<NUM_LIMBS> = compute_r2_parameter(&Self::MODULUS);
    const MU: u64 = compute_mu_parameter(&Self::MODULUS);
}

#[derive(Clone, Debug)]
pub struct MontgomeryBackendPrimeField<C, const NUM_LIMBS: usize> {
    phantom: PhantomData<C>,
}

impl<C, const NUM_LIMBS: usize> MontgomeryBackendPrimeField<C, NUM_LIMBS>
where
    C: IsMontgomeryConfiguration<NUM_LIMBS>,
{
    const ZERO: UnsignedInteger<NUM_LIMBS> = UnsignedInteger::from_u64(0);
}

impl<C, const NUM_LIMBS: usize> IsField for MontgomeryBackendPrimeField<C, NUM_LIMBS>
where
    C: IsMontgomeryConfiguration<NUM_LIMBS> + Clone + Debug,
{
    type BaseType = UnsignedInteger<NUM_LIMBS>;

    fn add(a: &Self::BaseType, b: &Self::BaseType) -> Self::BaseType {
        let (sum, overflow) = UnsignedInteger::add(a, b);
        if !overflow {
            if sum < C::MODULUS {
                sum
            } else {
                sum - C::MODULUS
            }
        } else {
            let (diff, _) = UnsignedInteger::sub(&sum, &C::MODULUS);
            diff
        }
    }

    fn mul(a: &Self::BaseType, b: &Self::BaseType) -> Self::BaseType {
        MontgomeryAlgorithms::cios(a, b, &C::MODULUS, &C::MU)
    }

    fn sub(a: &Self::BaseType, b: &Self::BaseType) -> Self::BaseType {
        if b <= a {
            a - b
        } else {
            C::MODULUS - (b - a)
        }
    }

    fn neg(a: &Self::BaseType) -> Self::BaseType {
        if a == &Self::ZERO {
            *a
        } else {
            C::MODULUS - a
        }
    }

    fn inv(a: &Self::BaseType) -> Self::BaseType {
        if a == &Self::ZERO {
            panic!("Division by zero error.")
        }
        Self::pow(a, C::MODULUS - Self::BaseType::from_u64(2))
    }

    fn div(a: &Self::BaseType, b: &Self::BaseType) -> Self::BaseType {
        Self::mul(a, &Self::inv(b))
    }

    fn eq(a: &Self::BaseType, b: &Self::BaseType) -> bool {
        a == b
    }

    fn zero() -> Self::BaseType {
        Self::ZERO
    }

    fn one() -> Self::BaseType {
        Self::from_u64(1)
    }

    fn from_u64(x: u64) -> Self::BaseType {
        MontgomeryAlgorithms::cios(&UnsignedInteger::from_u64(x), &C::R2, &C::MODULUS, &C::MU)
    }

    fn from_base_type(x: Self::BaseType) -> Self::BaseType {
        MontgomeryAlgorithms::cios(&x, &C::R2, &C::MODULUS, &C::MU)
    }
}
<<<<<<< HEAD

impl<C, const NUM_LIMBS: usize> IsPrimeField for MontgomeryBackendPrimeField<C, NUM_LIMBS>
where
    C: IsMontgomeryConfiguration<NUM_LIMBS> + Clone + Debug,
{
    type RepresentativeType = Self::BaseType;

=======

impl<C, const NUM_LIMBS: usize> IsPrimeField for MontgomeryBackendPrimeField<C, NUM_LIMBS>
where
    C: IsMontgomeryConfiguration<NUM_LIMBS> + Clone + Debug,
{
    type RepresentativeType = Self::BaseType;

>>>>>>> 65738c1e
    fn representative(x: &Self::BaseType) -> Self::BaseType {
        MontgomeryAlgorithms::cios(x, &UnsignedInteger::from_u64(1), &C::MODULUS, &C::MU)
    }
}

impl<C, const NUM_LIMBS: usize> ByteConversion
    for FieldElement<MontgomeryBackendPrimeField<C, NUM_LIMBS>>
where
    C: IsMontgomeryConfiguration<NUM_LIMBS> + Clone + Debug,
{
    fn to_bytes_be(&self) -> Vec<u8> {
        MontgomeryAlgorithms::cios(
            self.value(),
            &UnsignedInteger::from_u64(1),
            &C::MODULUS,
            &C::MU,
        )
        .to_bytes_be()
    }

    fn to_bytes_le(&self) -> Vec<u8> {
        MontgomeryAlgorithms::cios(
            self.value(),
            &UnsignedInteger::from_u64(1),
            &C::MODULUS,
            &C::MU,
        )
        .to_bytes_le()
    }

    fn from_bytes_be(bytes: &[u8]) -> Result<Self, crate::errors::ByteConversionError> {
        let value = UnsignedInteger::from_bytes_be(bytes)?;
        Ok(Self::new(value))
    }

    fn from_bytes_le(bytes: &[u8]) -> Result<Self, crate::errors::ByteConversionError> {
        let value = UnsignedInteger::from_bytes_le(bytes)?;
        Ok(Self::new(value))
    }
}

impl<C, const NUM_LIMBS: usize>
    Distribution<FieldElement<MontgomeryBackendPrimeField<C, NUM_LIMBS>>> for Standard
where
    C: IsMontgomeryConfiguration<NUM_LIMBS> + Clone + Debug,
{
    fn sample<R: Rng + ?Sized>(
        &self,
        rng: &mut R,
    ) -> FieldElement<MontgomeryBackendPrimeField<C, NUM_LIMBS>> {
        let mut rand_limbs: [u64; NUM_LIMBS] = [0; NUM_LIMBS];
        let mut roll_to_max: bool = false;
        let mod_min_one = C::MODULUS - UnsignedInteger::from_u64(1_u64);

        #[allow(clippy::all)] //Lint imposed by clippy makes code harder to read.
        for i in 0..NUM_LIMBS {
            if !roll_to_max {
                rand_limbs[i] = rng.gen_range(0..=mod_min_one.limbs[i]);
                roll_to_max = rand_limbs[i] != mod_min_one.limbs[i];
            } else {
                rand_limbs[i] = rng.gen_range(0..=u64::MAX);
            }
        }

        FieldElement::new(UnsignedInteger { limbs: rand_limbs })
    }
}

#[cfg(test)]
mod tests_u384_prime_fields {
    use crate::field::element::FieldElement;
    use crate::field::fields::montgomery_backed_prime_fields::{
        IsMontgomeryConfiguration, U384PrimeField,
    };
    use crate::traits::ByteConversion;
    use crate::unsigned_integer::element::UnsignedInteger;
    use crate::unsigned_integer::element::U384;

    #[derive(Clone, Debug)]
    struct U384MontgomeryConfiguration23;
    impl IsMontgomeryConfiguration<6> for U384MontgomeryConfiguration23 {
        const MODULUS: U384 = UnsignedInteger::from_u64(23);
    }

    type U384F23 = U384PrimeField<U384MontgomeryConfiguration23>;
    type U384F23Element = FieldElement<U384F23>;

    #[test]
    fn montgomery_backend_multiplication_works_0() {
        let x = U384F23Element::from(11_u64);
        let y = U384F23Element::from(10_u64);
        let c = U384F23Element::from(110_u64);
        assert_eq!(x * y, c);
    }

    const ORDER: usize = 23;
    #[test]
    fn two_plus_one_is_three() {
        assert_eq!(
            U384F23Element::from(2) + U384F23Element::from(1),
            U384F23Element::from(3)
        );
    }

    #[test]
    fn max_order_plus_1_is_0() {
        assert_eq!(
            U384F23Element::from((ORDER - 1) as u64) + U384F23Element::from(1),
            U384F23Element::from(0)
        );
    }

    #[test]
    fn when_comparing_13_and_13_they_are_equal() {
        let a: U384F23Element = U384F23Element::from(13);
        let b: U384F23Element = U384F23Element::from(13);
        assert_eq!(a, b);
    }

    #[test]
    fn when_comparing_13_and_8_they_are_different() {
        let a: U384F23Element = U384F23Element::from(13);
        let b: U384F23Element = U384F23Element::from(8);
        assert_ne!(a, b);
    }

    #[test]
    fn mul_neutral_element() {
        let a: U384F23Element = U384F23Element::from(1);
        let b: U384F23Element = U384F23Element::from(2);
        assert_eq!(a * b, U384F23Element::from(2));
    }

    #[test]
    fn mul_2_3_is_6() {
        let a: U384F23Element = U384F23Element::from(2);
        let b: U384F23Element = U384F23Element::from(3);
        assert_eq!(a * b, U384F23Element::from(6));
    }

    #[test]
    fn mul_order_minus_1() {
        let a: U384F23Element = U384F23Element::from((ORDER - 1) as u64);
        let b: U384F23Element = U384F23Element::from((ORDER - 1) as u64);
        assert_eq!(a * b, U384F23Element::from(1));
    }

    #[test]
    #[should_panic]
    fn inv_0_error() {
        U384F23Element::from(0).inv();
    }

    #[test]
    fn inv_2() {
        let a: U384F23Element = U384F23Element::from(2);
        assert_eq!(&a * a.inv(), U384F23Element::from(1));
    }

    #[test]
    fn pow_2_3() {
        assert_eq!(U384F23Element::from(2).pow(3_u64), U384F23Element::from(8))
    }

    #[test]
    fn pow_p_minus_1() {
        assert_eq!(
            U384F23Element::from(2).pow(ORDER - 1),
            U384F23Element::from(1)
        )
    }

    #[test]
    fn div_1() {
        assert_eq!(
            U384F23Element::from(2) / U384F23Element::from(1),
            U384F23Element::from(2)
        )
    }

    #[test]
    fn div_4_2() {
        assert_eq!(
            U384F23Element::from(4) / U384F23Element::from(2),
            U384F23Element::from(2)
        )
    }

    #[test]
    fn div_4_3() {
        assert_eq!(
            U384F23Element::from(4) / U384F23Element::from(3) * U384F23Element::from(3),
            U384F23Element::from(4)
        )
    }

    #[test]
    fn two_plus_its_additive_inv_is_0() {
        let two = U384F23Element::from(2);

        assert_eq!(&two + (-&two), U384F23Element::from(0))
    }

    #[test]
    fn four_minus_three_is_1() {
        let four = U384F23Element::from(4);
        let three = U384F23Element::from(3);

        assert_eq!(four - three, U384F23Element::from(1))
    }

    #[test]
    fn zero_minus_1_is_order_minus_1() {
        let zero = U384F23Element::from(0);
        let one = U384F23Element::from(1);

        assert_eq!(zero - one, U384F23Element::from((ORDER - 1) as u64))
    }

    #[test]
    fn neg_zero_is_zero() {
        let zero = U384F23Element::from(0);

        assert_eq!(-&zero, zero);
    }

    #[test]
    fn gen_random_for_f23() {
        for _ in 0..1000 {
            let rand: U384F23Element = rand::random();
            assert!(
                (&U384MontgomeryConfiguration23::MODULUS > rand.value())
                    && (rand.value() >= &U384::from_u64(0))
            );
        }
    }

    // FP1
    #[derive(Clone, Debug)]
    struct U384MontgomeryConfigP1;
    impl IsMontgomeryConfiguration<6> for U384MontgomeryConfigP1 {
        const MODULUS: U384 = UnsignedInteger {
            limbs: [
                0,
                0,
                0,
                3450888597,
                5754816256417943771,
                15923941673896418529,
            ],
        };
    }

    type U384FP1 = U384PrimeField<U384MontgomeryConfigP1>;
    type U384FP1Element = FieldElement<U384FP1>;

    #[test]
    fn montgomery_prime_field_addition_works_0() {
        let x = U384FP1Element::new(UnsignedInteger::from(
            "05ed176deb0e80b4deb7718cdaa075165f149c",
        ));
        let y = U384FP1Element::new(UnsignedInteger::from(
            "5f103b0bd4397d4df560eb559f38353f80eeb6",
        ));
        let c = U384FP1Element::new(UnsignedInteger::from(
            "64fd5279bf47fe02d4185ce279d8aa55e00352",
        ));
        assert_eq!(x + y, c);
    }

    #[test]
    fn montgomery_prime_field_multiplication_works_0() {
        let x = U384FP1Element::new(UnsignedInteger::from(
            "05ed176deb0e80b4deb7718cdaa075165f149c",
        ));
        let y = U384FP1Element::new(UnsignedInteger::from(
            "5f103b0bd4397d4df560eb559f38353f80eeb6",
        ));
        let c = U384FP1Element::new(UnsignedInteger::from(
            "73d23e8d462060dc23d5c15c00fc432d95621a3c",
        ));
        assert_eq!(x * y, c);
    }

    #[test]
    fn gen_random_for_fp1() {
        for _ in 0..1000 {
            let rand: U384FP1Element = rand::random();
            assert!(
                (&U384MontgomeryConfigP1::MODULUS > rand.value())
                    && (rand.value() >= &U384::from_u64(0))
            );
        }
    }

    // FP2
    #[derive(Clone, Debug)]
    struct U384MontgomeryConfigP2;
    impl IsMontgomeryConfiguration<6> for U384MontgomeryConfigP2 {
        const MODULUS: U384 = UnsignedInteger {
            limbs: [
                18446744073709551615,
                18446744073709551615,
                18446744073709551615,
                18446744073709551615,
                18446744073709551615,
                18446744073709551275,
            ],
        };
    }

    type U384FP2 = U384PrimeField<U384MontgomeryConfigP2>;
    type U384FP2Element = FieldElement<U384FP2>;

    #[test]
    fn montgomery_prime_field_addition_works_1() {
        let x = U384FP2Element::new(UnsignedInteger::from(
            "05ed176deb0e80b4deb7718cdaa075165f149c",
        ));
        let y = U384FP2Element::new(UnsignedInteger::from(
            "5f103b0bd4397d4df560eb559f38353f80eeb6",
        ));
        let c = U384FP2Element::new(UnsignedInteger::from(
            "64fd5279bf47fe02d4185ce279d8aa55e00352",
        ));
        assert_eq!(x + y, c);
    }

    #[test]
    fn montgomery_prime_field_multiplication_works_1() {
        let x = U384FP2Element::one();
        let y = U384FP2Element::new(UnsignedInteger::from(
            "5f103b0bd4397d4df560eb559f38353f80eeb6",
        ));
        assert_eq!(&y * x, y);
    }

    #[test]
    fn to_bytes_from_bytes_be_is_the_identity() {
        let x = U384FP2Element::new(UnsignedInteger::from(
            "5f103b0bd4397d4df560eb559f38353f80eeb6",
        ));
        assert_eq!(U384FP2Element::from_bytes_be(&x.to_bytes_be()).unwrap(), x);
    }

    #[test]
    fn from_bytes_to_bytes_be_is_the_identity_for_one() {
        let bytes = vec![
            0, 0, 0, 0, 0, 0, 0, 0, 0, 0, 0, 0, 0, 0, 0, 0, 0, 0, 0, 0, 0, 0, 0, 0, 0, 0, 0, 0, 0,
            0, 0, 0, 0, 0, 0, 0, 0, 0, 0, 0, 0, 0, 0, 0, 0, 0, 0, 1,
        ];
        assert_eq!(
            U384FP2Element::from_bytes_be(&bytes).unwrap().to_bytes_be(),
            bytes
        );
    }

    #[test]
    fn to_bytes_from_bytes_le_is_the_identity() {
        let x = U384FP2Element::new(UnsignedInteger::from(
            "5f103b0bd4397d4df560eb559f38353f80eeb6",
        ));
        assert_eq!(U384FP2Element::from_bytes_le(&x.to_bytes_le()).unwrap(), x);
    }

    #[test]
    fn from_bytes_to_bytes_le_is_the_identity_for_one() {
        let bytes = vec![
            1, 0, 0, 0, 0, 0, 0, 0, 0, 0, 0, 0, 0, 0, 0, 0, 0, 0, 0, 0, 0, 0, 0, 0, 0, 0, 0, 0, 0,
            0, 0, 0, 0, 0, 0, 0, 0, 0, 0, 0, 0, 0, 0, 0, 0, 0, 0, 0,
        ];
        assert_eq!(
            U384FP2Element::from_bytes_le(&bytes).unwrap().to_bytes_le(),
            bytes
        );
    }

    #[test]
    fn gen_random_for_fp2() {
        for _ in 0..1000 {
            let rand: U384FP2Element = rand::random();
            assert!(
                (&U384MontgomeryConfigP2::MODULUS > rand.value())
                    && (rand.value() >= &U384::from_u64(0))
            );
        }
    }
}

#[cfg(test)]
mod tests_u256_prime_fields {
    use crate::field::element::FieldElement;
    use crate::field::fields::montgomery_backed_prime_fields::{
        IsMontgomeryConfiguration, U256PrimeField,
    };
    use crate::traits::ByteConversion;
    use crate::unsigned_integer::element::UnsignedInteger;
    use crate::unsigned_integer::element::U256;

    #[derive(Clone, Debug)]
    struct U256MontgomeryConfiguration29;
    impl IsMontgomeryConfiguration<4> for U256MontgomeryConfiguration29 {
        const MODULUS: U256 = UnsignedInteger::from_u64(29);
    }

    type U256F29 = U256PrimeField<U256MontgomeryConfiguration29>;
    type U256F29Element = FieldElement<U256F29>;

    #[test]
    fn montgomery_backend_multiplication_works_0() {
        let x = U256F29Element::from(11_u64);
        let y = U256F29Element::from(10_u64);
        let c = U256F29Element::from(110_u64);
        assert_eq!(x * y, c);
    }

    const ORDER: usize = 29;
    #[test]
    fn two_plus_one_is_three() {
        assert_eq!(
            U256F29Element::from(2) + U256F29Element::from(1),
            U256F29Element::from(3)
        );
    }

    #[test]
    fn max_order_plus_1_is_0() {
        assert_eq!(
            U256F29Element::from((ORDER - 1) as u64) + U256F29Element::from(1),
            U256F29Element::from(0)
        );
    }

    #[test]
    fn when_comparing_13_and_13_they_are_equal() {
        let a: U256F29Element = U256F29Element::from(13);
        let b: U256F29Element = U256F29Element::from(13);
        assert_eq!(a, b);
    }

    #[test]
    fn when_comparing_13_and_8_they_are_different() {
        let a: U256F29Element = U256F29Element::from(13);
        let b: U256F29Element = U256F29Element::from(8);
        assert_ne!(a, b);
    }

    #[test]
    fn mul_neutral_element() {
        let a: U256F29Element = U256F29Element::from(1);
        let b: U256F29Element = U256F29Element::from(2);
        assert_eq!(a * b, U256F29Element::from(2));
    }

    #[test]
    fn mul_2_3_is_6() {
        let a: U256F29Element = U256F29Element::from(2);
        let b: U256F29Element = U256F29Element::from(3);
        assert_eq!(a * b, U256F29Element::from(6));
    }

    #[test]
    fn mul_order_minus_1() {
        let a: U256F29Element = U256F29Element::from((ORDER - 1) as u64);
        let b: U256F29Element = U256F29Element::from((ORDER - 1) as u64);
        assert_eq!(a * b, U256F29Element::from(1));
    }

    #[test]
    #[should_panic]
    fn inv_0_error() {
        U256F29Element::from(0).inv();
    }

    #[test]
    fn inv_2() {
        let a: U256F29Element = U256F29Element::from(2);
        assert_eq!(&a * a.inv(), U256F29Element::from(1));
    }

    #[test]
    fn pow_2_3() {
        assert_eq!(U256F29Element::from(2).pow(3_u64), U256F29Element::from(8))
    }

    #[test]
    fn pow_p_minus_1() {
        assert_eq!(
            U256F29Element::from(2).pow(ORDER - 1),
            U256F29Element::from(1)
        )
    }

    #[test]
    fn div_1() {
        assert_eq!(
            U256F29Element::from(2) / U256F29Element::from(1),
            U256F29Element::from(2)
        )
    }

    #[test]
    fn div_4_2() {
        assert_eq!(
            U256F29Element::from(4) / U256F29Element::from(2),
            U256F29Element::from(2)
        )
    }

    #[test]
    fn div_4_3() {
        assert_eq!(
            U256F29Element::from(4) / U256F29Element::from(3) * U256F29Element::from(3),
            U256F29Element::from(4)
        )
    }

    #[test]
    fn two_plus_its_additive_inv_is_0() {
        let two = U256F29Element::from(2);

        assert_eq!(&two + (-&two), U256F29Element::from(0))
    }

    #[test]
    fn four_minus_three_is_1() {
        let four = U256F29Element::from(4);
        let three = U256F29Element::from(3);

        assert_eq!(four - three, U256F29Element::from(1))
    }

    #[test]
    fn zero_minus_1_is_order_minus_1() {
        let zero = U256F29Element::from(0);
        let one = U256F29Element::from(1);

        assert_eq!(zero - one, U256F29Element::from((ORDER - 1) as u64))
    }

    #[test]
    fn neg_zero_is_zero() {
        let zero = U256F29Element::from(0);

        assert_eq!(-&zero, zero);
    }

    #[test]
    fn gen_random_for_f29() {
        for _ in 0..1000 {
            let rand: U256F29Element = rand::random();
            assert!(
                (&U256MontgomeryConfiguration29::MODULUS > rand.value())
                    && (rand.value() >= &U256::from_u64(0))
            );
        }
    }

    // FP1
    #[derive(Clone, Debug)]
    struct U256MontgomeryConfigP1;
    impl IsMontgomeryConfiguration<4> for U256MontgomeryConfigP1 {
        const MODULUS: U256 = UnsignedInteger {
            limbs: [
                8366,
                8155137382671976874,
                227688614771682406,
                15723111795979912613,
            ],
        };
    }

    type U256FP1 = U256PrimeField<U256MontgomeryConfigP1>;
    type U256FP1Element = FieldElement<U256FP1>;

    #[test]
    fn montgomery_prime_field_addition_works_0() {
        let x = U256FP1Element::new(UnsignedInteger::from(
            "93e712950bf3fe589aa030562a44b1cec66b09192c4bcf705a5",
        ));
        let y = U256FP1Element::new(UnsignedInteger::from(
            "10a712235c1f6b4172a1e35da6aef1a7ec6b09192c4bb88cfa5",
        ));
        let c = U256FP1Element::new(UnsignedInteger::from(
            "a48e24b86813699a0d4213b3d0f3a376b2d61232589787fd54a",
        ));
        assert_eq!(x + y, c);
    }

    #[test]
    fn montgomery_prime_field_multiplication_works_0() {
        let x = U256FP1Element::new(UnsignedInteger::from(
            "93e712950bf3fe589aa030562a44b1cec66b09192c4bcf705a5",
        ));
        let y = U256FP1Element::new(UnsignedInteger::from(
            "10a712235c1f6b4172a1e35da6aef1a7ec6b09192c4bb88cfa5",
        ));
        let c = U256FP1Element::new(UnsignedInteger::from(
            "7808e74c3208d9a66791ef9cc15a46acc9951ee312102684021",
        ));
        assert_eq!(x * y, c);
    }

    #[test]
    fn gen_random_for_fp1() {
        for _ in 0..1000 {
            let rand: U256FP1Element = rand::random();
            assert!(
                (&U256MontgomeryConfigP1::MODULUS > rand.value())
                    && (rand.value() >= &U256::from_u64(0))
            );
        }
    }

    // FP2
    #[derive(Clone, Debug)]
    struct U256MontgomeryConfigP2;
    impl IsMontgomeryConfiguration<4> for U256MontgomeryConfigP2 {
        const MODULUS: U256 = UnsignedInteger {
            limbs: [
                18446744073709551615,
                18446744073709551615,
                18446744073709551615,
                18446744073709551427,
            ],
        };
    }

    type U256FP2 = U256PrimeField<U256MontgomeryConfigP2>;
    type U256FP2Element = FieldElement<U256FP2>;

    #[test]
    fn montgomery_prime_field_addition_works_1() {
        let x = U256FP2Element::new(UnsignedInteger::from(
            "acbbb7ca01c65cfffffc72815b397fff9ab130ad53a5ffffffb8f21b207dfedf",
        ));
        let y = U256FP2Element::new(UnsignedInteger::from(
            "d65ddbe509d3fffff21f494c588cbdbfe43e929b0543e3ffffffffffffffff43",
        ));
        let c = U256FP2Element::new(UnsignedInteger::from(
            "831993af0b9a5cfff21bbbcdb3c63dbf7eefc34858e9e3ffffb8f21b207dfedf",
        ));
        assert_eq!(x + y, c);
    }

    #[test]
    fn montgomery_prime_field_multiplication_works_1() {
        let x = U256FP2Element::new(UnsignedInteger::from(
            "acbbb7ca01c65cfffffc72815b397fff9ab130ad53a5ffffffb8f21b207dfedf",
        ));
        let y = U256FP2Element::new(UnsignedInteger::from(
            "d65ddbe509d3fffff21f494c588cbdbfe43e929b0543e3ffffffffffffffff43",
        ));
        let c = U256FP2Element::new(UnsignedInteger::from(
            "2b1e80d553ecab2e4d41eb53c4c8ad89ebacac6cf6b91dcf2213f311093aa05d",
        ));
        assert_eq!(&y * x, c);
    }

    #[test]
    fn to_bytes_from_bytes_be_is_the_identity() {
        let x = U256FP2Element::new(UnsignedInteger::from(
            "5f103b0bd4397d4df560eb559f38353f80eeb6",
        ));
        assert_eq!(U256FP2Element::from_bytes_be(&x.to_bytes_be()).unwrap(), x);
    }

    #[test]
    fn from_bytes_to_bytes_be_is_the_identity_for_one() {
        let bytes = vec![
            0, 0, 0, 0, 0, 0, 0, 0, 0, 0, 0, 0, 0, 0, 0, 0, 0, 0, 0, 0, 0, 0, 0, 0, 0, 0, 0, 0, 0,
            0, 0, 1,
        ];
        assert_eq!(
            U256FP2Element::from_bytes_be(&bytes).unwrap().to_bytes_be(),
            bytes
        );
    }

    #[test]
    fn to_bytes_from_bytes_le_is_the_identity() {
        let x = U256FP2Element::new(UnsignedInteger::from(
            "5f103b0bd4397d4df560eb559f38353f80eeb6",
        ));
        assert_eq!(U256FP2Element::from_bytes_le(&x.to_bytes_le()).unwrap(), x);
    }

    #[test]
    fn from_bytes_to_bytes_le_is_the_identity_for_one() {
        let bytes = vec![
            1, 0, 0, 0, 0, 0, 0, 0, 0, 0, 0, 0, 0, 0, 0, 0, 0, 0, 0, 0, 0, 0, 0, 0, 0, 0, 0, 0, 0,
            0, 0, 0,
        ];
        assert_eq!(
            U256FP2Element::from_bytes_le(&bytes).unwrap().to_bytes_le(),
            bytes
        );
    }

    #[test]
<<<<<<< HEAD
    fn gen_random_for_fp2() {
        for _ in 0..1000 {
            let rand: U256FP2Element = rand::random();
            assert!(
                (&U256MontgomeryConfigP2::MODULUS > rand.value())
                    && (rand.value() >= &U256::from_u64(0))
            );
        }
    }

    #[test]
=======
>>>>>>> 65738c1e
    fn creating_a_field_element_from_its_representative_returns_the_same_element_1() {
        let change = U256::from_u64(1);
        let f1 = U256FP1Element::new(U256MontgomeryConfigP1::MODULUS + change);
        let f2 = U256FP1Element::new(f1.representative());
        assert_eq!(f1, f2);
    }

    #[test]
    fn creating_a_field_element_from_its_representative_returns_the_same_element_2() {
        let change = U256::from_u64(27);
        let f1 = U256F29Element::new(U256MontgomeryConfiguration29::MODULUS + change);
        let f2 = U256F29Element::new(f1.representative());
        assert_eq!(f1, f2);
    }

    #[test]
    fn creating_a_field_element_from_hex_works_1() {
        let a = U256FP1Element::from_hex("eb235f6144d9e91f4b14");
        let b = U256FP1Element::new(U256 {
            limbs: [0, 0, 60195, 6872850209053821716],
        });
        assert_eq!(a, b);
    }

    #[test]
    fn creating_a_field_element_from_hex_works() {
        let a = U256F29Element::from_hex("aa");
        let b = U256F29Element::from(25);
        assert_eq!(a, b);
    }
}<|MERGE_RESOLUTION|>--- conflicted
+++ resolved
@@ -158,7 +158,6 @@
         MontgomeryAlgorithms::cios(&x, &C::R2, &C::MODULUS, &C::MU)
     }
 }
-<<<<<<< HEAD
 
 impl<C, const NUM_LIMBS: usize> IsPrimeField for MontgomeryBackendPrimeField<C, NUM_LIMBS>
 where
@@ -166,15 +165,6 @@
 {
     type RepresentativeType = Self::BaseType;
 
-=======
-
-impl<C, const NUM_LIMBS: usize> IsPrimeField for MontgomeryBackendPrimeField<C, NUM_LIMBS>
-where
-    C: IsMontgomeryConfiguration<NUM_LIMBS> + Clone + Debug,
-{
-    type RepresentativeType = Self::BaseType;
-
->>>>>>> 65738c1e
     fn representative(x: &Self::BaseType) -> Self::BaseType {
         MontgomeryAlgorithms::cios(x, &UnsignedInteger::from_u64(1), &C::MODULUS, &C::MU)
     }
@@ -875,7 +865,6 @@
     }
 
     #[test]
-<<<<<<< HEAD
     fn gen_random_for_fp2() {
         for _ in 0..1000 {
             let rand: U256FP2Element = rand::random();
@@ -887,8 +876,7 @@
     }
 
     #[test]
-=======
->>>>>>> 65738c1e
+
     fn creating_a_field_element_from_its_representative_returns_the_same_element_1() {
         let change = U256::from_u64(1);
         let f1 = U256FP1Element::new(U256MontgomeryConfigP1::MODULUS + change);
