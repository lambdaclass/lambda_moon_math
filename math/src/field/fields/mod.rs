/// Implementation of two-adic prime fields to use with the Fast Fourier Transform (FFT).
pub mod fft_friendly;
/// Implementation of the 32-bit Mersenne Prime field (p = 2^31 - 1)
pub mod mersenne31;
pub mod montgomery_backed_prime_fields;
/// Implementation of the Goldilocks Prime field (p = 2^448 - 2^224 - 1)
pub mod p448_goldilocks_prime_field;
<<<<<<< HEAD
/// Implementation of Pallas field
pub mod pallas_field;
=======
/// Implementation of the u64 Goldilocks Prime field (p = 2^64 - 2^32 + 1)
pub mod u64_goldilocks_field;
>>>>>>> 8677b06a
/// Implementation of prime fields over 64 bit unsigned integers.
pub mod u64_prime_field;<|MERGE_RESOLUTION|>--- conflicted
+++ resolved
@@ -5,12 +5,7 @@
 pub mod montgomery_backed_prime_fields;
 /// Implementation of the Goldilocks Prime field (p = 2^448 - 2^224 - 1)
 pub mod p448_goldilocks_prime_field;
-<<<<<<< HEAD
 /// Implementation of Pallas field
 pub mod pallas_field;
-=======
-/// Implementation of the u64 Goldilocks Prime field (p = 2^64 - 2^32 + 1)
-pub mod u64_goldilocks_field;
->>>>>>> 8677b06a
 /// Implementation of prime fields over 64 bit unsigned integers.
 pub mod u64_prime_field;