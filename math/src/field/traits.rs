--- conflicted
+++ resolved
@@ -94,14 +94,7 @@
     /// Takes as input an element of BaseType and returns the internal representation
     /// of that element in the field.
     fn from_base_type(x: Self::BaseType) -> Self::BaseType;
-<<<<<<< HEAD
-}
-
-pub trait IsPrimeField: IsField {
-    fn to_basetype(x: &FieldElement<Self>) -> Self::BaseType;
-=======
 
     // Returns the representative of the value stored
     fn representative(a: Self::BaseType) -> Self::BaseType;
->>>>>>> 3c681a3f
 }