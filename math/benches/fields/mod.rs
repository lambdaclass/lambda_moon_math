--- conflicted
+++ resolved
@@ -1,8 +1,4 @@
-<<<<<<< HEAD
-pub mod babybear;
-=======
 pub mod baby_bear;
->>>>>>> 6fb54a22
 pub mod mersenne31;
 pub mod mersenne31_montgomery;
 pub mod stark252;
