--- conflicted
+++ resolved
@@ -5,13 +5,8 @@
 };
 use lambdaworks_math::{
     field::element::FieldElement,
-<<<<<<< HEAD
-    field::{test_fields::u32_test_field::U32TestField, traits::RootsConfig},
-=======
-    field::{fields::fft_friendly::stark_252_prime_field::Stark252PrimeField, traits::RootsConfig},
-    polynomial::Polynomial,
-    unsigned_integer::element::UnsignedInteger,
->>>>>>> 4918d4ca
+    field::fields::fft_friendly::stark_252_prime_field::Stark252PrimeField,
+    field::traits::RootsConfig, polynomial::Polynomial, unsigned_integer::element::UnsignedInteger,
 };
 use rand::random;
 
@@ -47,15 +42,7 @@
                     // TODO: autoreleaspool hurts perf. by 2-3%. Search for an alternative
                     objc::rc::autoreleasepool(|| {
                         let metal_state = MetalState::new(None).unwrap();
-<<<<<<< HEAD
-                        let twiddles =
-                            gen_twiddles(order as u64, RootsConfig::BitReverse, &metal_state)
-                                .unwrap();
-
-                        fft(&coeffs, &twiddles, &metal_state).unwrap();
-=======
                         fft(input, twiddles, &metal_state).unwrap();
->>>>>>> 4918d4ca
                     });
                 });
             },
@@ -121,8 +108,7 @@
             bench.iter(|| {
                 // TODO: autoreleaspool hurts perf. by 2-3%. Search for an alternative
                 objc::rc::autoreleasepool(|| {
-                    let metal_state = MetalState::new(None).unwrap();
-                    Polynomial::interpolate_fft_metal(evals, &metal_state).unwrap();
+                    Polynomial::interpolate_fft_metal(evals).unwrap();
                 });
             });
         });
@@ -143,8 +129,7 @@
             bench.iter(|| {
                 // TODO: autoreleaspool hurts perf. by 2-3%. Search for an alternative
                 objc::rc::autoreleasepool(|| {
-                    let metal_state = MetalState::new(None).unwrap();
-                    poly.evaluate_fft_metal(&metal_state).unwrap();
+                    poly.evaluate_fft_metal().unwrap();
                 });
             });
         });
