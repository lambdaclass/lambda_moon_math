--- conflicted
+++ resolved
@@ -403,16 +403,12 @@
 
 #[cfg(test)]
 mod tests {
-<<<<<<< HEAD
-    use crate::{generate_primitive_root, get_zerofier, verify, FE, fibonacci_trace};
-=======
     use super::*;
     use crate::{
         compute_zerofier,
         constraints::boundary::{BoundaryConstraint, BoundaryConstraints},
         generate_primitive_root, verify, FE,
     };
->>>>>>> bfdf88e6
 
     use lambdaworks_math::unsigned_integer::element::U384;
 
