--- conflicted
+++ resolved
@@ -19,53 +19,18 @@
 pub type PrimeField = U256MontgomeryTwoAdicPrimeField;
 pub type FE = FieldElement<PrimeField>;
 
-<<<<<<< HEAD
-// DEFINITION OF CONSTANTS
-
-// We are using 3 as the offset as it's our field's generator.
-const COSET_OFFSET: u64 = 3;
-
-// TODO: change this to use more bits
-pub fn transcript_to_field<F: IsField>(transcript: &mut Transcript) -> FieldElement<F> {
-    let ret_value = transcript.challenge();
-    let ret_value_8: [u8; 8] = [
-        ret_value[0],
-        ret_value[1],
-        ret_value[2],
-        ret_value[3],
-        ret_value[4],
-        ret_value[5],
-        ret_value[6],
-        ret_value[7],
-    ];
-    let ret_value_u64 = u64::from_be_bytes(ret_value_8);
-    FieldElement::from(ret_value_u64)
-=======
 // TODO: change this to use more bits
 pub fn transcript_to_field<F: IsField>(transcript: &mut Transcript) -> FieldElement<F> {
     let value: u64 = u64::from_be_bytes(transcript.challenge()[..8].try_into().unwrap());
     FieldElement::from(value)
->>>>>>> 4c150ebd
 }
 
 pub fn transcript_to_usize(transcript: &mut Transcript) -> usize {
     const CANT_BYTES_USIZE: usize = (usize::BITS / 8) as usize;
-<<<<<<< HEAD
-    let ret_value = transcript.challenge();
-    usize::from_be_bytes(
-        ret_value
-            .into_iter()
-            .take(CANT_BYTES_USIZE)
-            .collect::<Vec<u8>>()
-            .try_into()
-            .unwrap(),
-    )
-=======
     let value = transcript.challenge()[..CANT_BYTES_USIZE]
         .try_into()
         .unwrap();
     usize::from_be_bytes(value)
->>>>>>> 4c150ebd
 }
 
 #[derive(Debug, Clone)]
@@ -105,8 +70,10 @@
     #[test]
     fn test_prove_fib() {
         let trace = fibonacci_trace([FE::from(1), FE::from(1)], 4);
-<<<<<<< HEAD
-=======
+        let trace_table = TraceTable {
+            table: trace.clone(),
+            num_cols: 1,
+        };
 
         let context = AirContext {
             options: ProofOptions {
@@ -115,24 +82,34 @@
                 coset_offset: 3,
             },
             trace_length: trace.len(),
-            trace_info: (trace.len(), 1),
+            trace_columns: trace_table.num_cols,
             transition_degrees: vec![1],
             transition_exemptions: vec![trace.len() - 2, trace.len() - 1],
             transition_offsets: vec![0, 1, 2],
             num_transition_constraints: 1,
         };
->>>>>>> 4c150ebd
+
+        let fibonacci_air = FibonacciAIR::new(trace_table, context);
+
+        let result = prove(&trace, &fibonacci_air);
+        assert!(verify(&result, &fibonacci_air));
+    }
+
+    #[ignore]
+    #[test]
+    fn test_prove_fib17() {
+        let trace = fibonacci_trace([FE17::new(1), FE17::new(1)], 4);
 
         let trace_table = TraceTable {
             table: trace.clone(),
             num_cols: 1,
-<<<<<<< HEAD
         };
 
         let context = AirContext {
             options: ProofOptions {
                 blowup_factor: 2,
                 fri_number_of_queries: 1,
+                coset_offset: 3,
             },
             trace_length: trace.len(),
             trace_columns: trace_table.num_cols,
@@ -140,59 +117,8 @@
             transition_exemptions: vec![trace.len() - 2, trace.len() - 1],
             transition_offsets: vec![0, 1, 2],
             num_transition_constraints: 1,
-=======
->>>>>>> 4c150ebd
-        };
-
-        let fibonacci_air = FibonacciAIR::new(trace_table, context);
-
-        let result = prove(&trace, &fibonacci_air);
-        assert!(verify(&result, &fibonacci_air));
-    }
-
-    #[ignore]
-    #[test]
-    fn test_prove_fib17() {
-        let trace = fibonacci_trace([FE17::new(1), FE17::new(1)], 4);
-<<<<<<< HEAD
-=======
-
-        let context = AirContext {
-            options: ProofOptions {
-                blowup_factor: 2,
-                fri_number_of_queries: 1,
-                coset_offset: 3,
-            },
-            trace_length: trace.len(),
-            trace_info: (trace.len(), 1),
-            transition_degrees: vec![1],
-            transition_exemptions: vec![trace.len() - 2, trace.len() - 1],
-            transition_offsets: vec![0, 1, 2],
-            num_transition_constraints: 1,
-        };
->>>>>>> 4c150ebd
-
-        let trace_table = TraceTable {
-            table: trace.clone(),
-            num_cols: 1,
-        };
-
-<<<<<<< HEAD
-        let context = AirContext {
-            options: ProofOptions {
-                blowup_factor: 2,
-                fri_number_of_queries: 1,
-            },
-            trace_length: trace.len(),
-            trace_columns: trace_table.num_cols,
-            transition_degrees: vec![1],
-            transition_exemptions: vec![trace.len() - 2, trace.len() - 1],
-            transition_offsets: vec![0, 1, 2],
-            num_transition_constraints: 1,
-        };
-
-=======
->>>>>>> 4c150ebd
+        };
+
         let fibonacci_air = Fibonacci17AIR::new(trace_table, context);
 
         let result = prove(&trace, &fibonacci_air);
@@ -260,7 +186,6 @@
 
             BoundaryConstraints::from_constraints(vec![a0, a1, result])
         }
-<<<<<<< HEAD
 
         fn transition_divisors(&self) -> Vec<Polynomial<FieldElement<Self::Field>>> {
             let roots_of_unity_order = self.context().trace_length.trailing_zeros();
@@ -296,7 +221,42 @@
             result
         }
 
-=======
+        fn context(&self) -> air::context::AirContext {
+            self.context.clone()
+        }
+    }
+
+    #[derive(Clone)]
+    pub struct Fibonacci17AIR {
+        context: AirContext,
+        pub trace: TraceTable<F17>,
+    }
+
+    impl AIR for Fibonacci17AIR {
+        type Field = F17;
+
+        fn new(trace: TraceTable<Self::Field>, context: air::context::AirContext) -> Self {
+            Self { context, trace }
+        }
+
+        fn compute_transition(
+            &self,
+            frame: &air::frame::Frame<Self::Field>,
+        ) -> Vec<FieldElement<Self::Field>> {
+            let first_row = frame.get_row(0);
+            let second_row = frame.get_row(1);
+            let third_row = frame.get_row(2);
+
+            vec![third_row[0] - second_row[0] - first_row[0]]
+        }
+
+        fn compute_boundary_constraints(&self) -> BoundaryConstraints<Self::Field> {
+            let a0 = BoundaryConstraint::new_simple(0, FieldElement::<Self::Field>::one());
+            let a1 = BoundaryConstraint::new_simple(1, FieldElement::<Self::Field>::one());
+            let result = BoundaryConstraint::new_simple(3, FieldElement::<Self::Field>::from(3));
+
+            BoundaryConstraints::from_constraints(vec![a0, a1, result])
+        }
 
         fn transition_divisors(&self) -> Vec<Polynomial<FieldElement<Self::Field>>> {
             let roots_of_unity_order = self.context().trace_length.trailing_zeros();
@@ -323,7 +283,7 @@
                 for exemption_index in self.context().transition_exemptions {
                     exemptions_polynomial = exemptions_polynomial
                         * (Polynomial::new_monomial(FieldElement::<Self::Field>::one(), 1)
-                            - Polynomial::new_monomial(roots_of_unity[exemption_index].clone(), 0));
+                            - Polynomial::new_monomial(roots_of_unity[exemption_index], 0));
                 }
 
                 result.push(roots_of_unity_vanishing_polynomial / exemptions_polynomial);
@@ -332,80 +292,8 @@
             result
         }
 
->>>>>>> 4c150ebd
         fn context(&self) -> air::context::AirContext {
             self.context.clone()
         }
     }
-
-    #[derive(Clone)]
-    pub struct Fibonacci17AIR {
-        context: AirContext,
-        pub trace: TraceTable<F17>,
-    }
-
-    impl AIR for Fibonacci17AIR {
-        type Field = F17;
-
-        fn new(trace: TraceTable<Self::Field>, context: air::context::AirContext) -> Self {
-            Self { context, trace }
-        }
-
-        fn compute_transition(
-            &self,
-            frame: &air::frame::Frame<Self::Field>,
-        ) -> Vec<FieldElement<Self::Field>> {
-            let first_row = frame.get_row(0);
-            let second_row = frame.get_row(1);
-            let third_row = frame.get_row(2);
-
-            vec![third_row[0] - second_row[0] - first_row[0]]
-        }
-
-        fn compute_boundary_constraints(&self) -> BoundaryConstraints<Self::Field> {
-            let a0 = BoundaryConstraint::new_simple(0, FieldElement::<Self::Field>::one());
-            let a1 = BoundaryConstraint::new_simple(1, FieldElement::<Self::Field>::one());
-            let result = BoundaryConstraint::new_simple(3, FieldElement::<Self::Field>::from(3));
-
-            BoundaryConstraints::from_constraints(vec![a0, a1, result])
-        }
-
-        fn transition_divisors(&self) -> Vec<Polynomial<FieldElement<Self::Field>>> {
-            let roots_of_unity_order = self.context().trace_length.trailing_zeros();
-            let roots_of_unity = Self::Field::get_powers_of_primitive_root_coset(
-                roots_of_unity_order as u64,
-                self.context().trace_length,
-                &FieldElement::<Self::Field>::one(),
-            )
-            .unwrap();
-
-            let mut result = vec![];
-
-            for _ in 0..self.context().num_transition_constraints {
-                // X^(roots_of_unity_order) - 1
-                let roots_of_unity_vanishing_polynomial =
-                    Polynomial::new_monomial(
-                        FieldElement::<Self::Field>::one(),
-                        roots_of_unity_order as usize,
-                    ) - Polynomial::new_monomial(FieldElement::<Self::Field>::one(), 0);
-
-                let mut exemptions_polynomial =
-                    Polynomial::new_monomial(FieldElement::<Self::Field>::one(), 0);
-
-                for exemption_index in self.context().transition_exemptions {
-                    exemptions_polynomial = exemptions_polynomial
-                        * (Polynomial::new_monomial(FieldElement::<Self::Field>::one(), 1)
-                            - Polynomial::new_monomial(roots_of_unity[exemption_index], 0));
-                }
-
-                result.push(roots_of_unity_vanishing_polynomial / exemptions_polynomial);
-            }
-
-            result
-        }
-
-        fn context(&self) -> air::context::AirContext {
-            self.context.clone()
-        }
-    }
 }