pub mod constraints;
pub mod fri;

use constraints::boundary::{BoundaryConstraint, BoundaryConstraints};
use std::ops::{Div, Mul};

use fri::fri_decommit::{fri_decommit_layers, FriDecommitment};
use lambdaworks_crypto::fiat_shamir::transcript::Transcript;
use lambdaworks_crypto::merkle_tree::proof::Proof;
use lambdaworks_math::polynomial::{self, Polynomial};

use lambdaworks_math::field::element::FieldElement;
use lambdaworks_math::{
    field::fields::montgomery_backed_prime_fields::{IsMontgomeryConfiguration, U384PrimeField},
    unsigned_integer::element::U384,
};

// DEFINITION OF THE USED FIELD
#[derive(Clone, Debug)]
pub struct MontgomeryConfig;
impl IsMontgomeryConfiguration<6> for MontgomeryConfig {
    const MODULUS: U384 =
        // hex 17
        U384::from("800000000000011000000000000000000000000000000000000000000000001");
}

pub type PrimeField = U384PrimeField<MontgomeryConfig>;
pub type FE = FieldElement<PrimeField>;

const MODULUS_MINUS_1: U384 = U384::sub(&MontgomeryConfig::MODULUS, &U384::from("1")).0;

/// Subgroup generator to generate the roots of unity
const FIELD_SUBGROUP_GENERATOR: u64 = 3;

// DEFINITION OF CONSTANTS

const ORDER_OF_ROOTS_OF_UNITY_TRACE: u64 = 32;
const ORDER_OF_ROOTS_OF_UNITY_FOR_LDE: u64 = 1024;

// We are using 3 as the offset as it's our field's generator.
const COSET_OFFSET: u64 = 3;

// DEFINITION OF FUNCTIONS

pub fn generate_primitive_root(subgroup_size: u64) -> FE {
    let modulus_minus_1_field: FE = FE::new(MODULUS_MINUS_1);
    let subgroup_size: FE = subgroup_size.into();
    let generator_field: FE = FIELD_SUBGROUP_GENERATOR.into();
    let exp = (&modulus_minus_1_field) / &subgroup_size;
    generator_field.pow(exp.representative())
}

/// This functions takes a roots of unity and a coset factor
/// If coset_factor is 1, it's just expanding the roots of unity
/// w ^ 0, w ^ 1, w ^ 2 .... w ^ n-1
/// If coset_factor is h
/// h * w ^ 0, h * w ^ 1 .... h * w ^ n-1
pub fn generate_roots_of_unity_coset(coset_factor: u64, primitive_root: &FE) -> Vec<FE> {
    let coset_factor: FE = coset_factor.into();

    let mut numbers = vec![coset_factor.clone()];
    let mut exp: u64 = 1;
    let mut next_root = primitive_root.pow(exp) * &coset_factor;
    while next_root != coset_factor {
        numbers.push(next_root);
        exp += 1;
        next_root = primitive_root.pow(exp) * &coset_factor;
    }
    numbers
}

#[derive(Debug, Clone)]
pub struct StarkQueryProof {
    pub trace_lde_poly_root: FE,
    pub trace_lde_poly_evaluations: Vec<FE>,
    /// Merkle paths for the trace polynomial evaluations
    pub trace_lde_poly_inclusion_proofs: Vec<Proof<PrimeField, DefaultHasher>>,
    pub composition_poly_lde_evaluations: Vec<FE>,
    pub fri_layers_merkle_roots: Vec<FE>,
    pub fri_decommitment: FriDecommitment,
}

pub type StarkProof = Vec<StarkQueryProof>;

pub use lambdaworks_crypto::merkle_tree::merkle::MerkleTree;
pub use lambdaworks_crypto::merkle_tree::DefaultHasher;
pub type FriMerkleTree = MerkleTree<PrimeField, DefaultHasher>;

pub fn fibonacci_trace(initial_values: [FE; 2]) -> Vec<FE> {
    let mut ret: Vec<FE> = vec![];

    ret.push(initial_values[0].clone());
    ret.push(initial_values[1].clone());

    for i in 2..(ORDER_OF_ROOTS_OF_UNITY_TRACE as usize) {
        ret.push(ret[i - 1].clone() + ret[i - 2].clone());
    }

    ret
}

pub fn prove(trace: &[FE]) -> StarkQueryProof {
    let transcript = &mut Transcript::new();

    // * Generate Coset
    let trace_primitive_root = generate_primitive_root(ORDER_OF_ROOTS_OF_UNITY_TRACE);
    let trace_roots_of_unity = generate_roots_of_unity_coset(1, &trace_primitive_root);

    let lde_primitive_root = generate_primitive_root(ORDER_OF_ROOTS_OF_UNITY_FOR_LDE);
    let lde_roots_of_unity_coset = generate_roots_of_unity_coset(COSET_OFFSET, &lde_primitive_root);

    let trace_poly = Polynomial::interpolate(&trace_roots_of_unity, trace);

    // * Do Reed-Solomon on the trace and composition polynomials using some blowup factor
    let trace_poly_lde = trace_poly.evaluate_slice(lde_roots_of_unity_coset.as_slice());

    // * Commit to both polynomials using a Merkle Tree
    let trace_poly_lde_merkle_tree = FriMerkleTree::build(trace_poly_lde.as_slice());

    // * Sample q_1, ..., q_m using Fiat-Shamir
    // let q_1 = transcript.challenge();
    // @@@@@@@@@@@@@@@@@@@@@@
    let q_1: usize = 4;
    let alpha_bc = FE::from(2);
    let alpha_t = FE::from(3);

    // START EVALUATION POINTS BLOCK
    // This depends on the AIR
    // It's related to the non FRI verification

    let offset = FE::from(COSET_OFFSET);

    // These are evaluations over the trace polynomial
    let evaluation_points = vec![
        &offset * lde_primitive_root.pow(q_1),
        &offset * lde_primitive_root.pow(q_1) * &trace_primitive_root,
        &offset * lde_primitive_root.pow(q_1) * (&trace_primitive_root * &trace_primitive_root),
    ];
    let trace_lde_poly_evaluations = trace_poly.evaluate_slice(&evaluation_points);
    let merkle_paths = vec![
        trace_poly_lde_merkle_tree.get_proof_by_pos(q_1).unwrap(),
        trace_poly_lde_merkle_tree
            .get_proof_by_pos(
                q_1 + (ORDER_OF_ROOTS_OF_UNITY_FOR_LDE / ORDER_OF_ROOTS_OF_UNITY_TRACE) as usize,
            )
            .unwrap(),
        trace_poly_lde_merkle_tree
            .get_proof_by_pos(
                q_1 + (ORDER_OF_ROOTS_OF_UNITY_FOR_LDE / ORDER_OF_ROOTS_OF_UNITY_TRACE) as usize
                    * 2,
            )
            .unwrap(),
    ];

    // These are evaluations over the composition polynomial
    let mut composition_poly =
        compute_composition_poly(trace_poly, &trace_primitive_root, &[alpha_t, alpha_bc]);
    let composition_poly_lde_evaluation = composition_poly.evaluate(&evaluation_points[0]);

    // This is needed to check  the element is in the root
    let trace_root = trace_poly_lde_merkle_tree.root;

    // END EVALUATION BLOCK

    // * Do FRI on the composition polynomials
    let lde_fri_commitment =
        crate::fri::fri(&mut composition_poly, &lde_roots_of_unity_coset, transcript);

    // * For every q_i, do FRI decommitment
    let fri_decommitment = fri_decommit_layers(&lde_fri_commitment, q_1);

    /*
        IMPORTANT NOTE:
        When we commit to the trace polynomial, let's call it f, we commit to an LDE of it.
        On the other hand, the fibonacci constraint (and in general, any constraint) related to f applies
        only using non-LDE roots of unity.
        In this case, the constraint is f(w^2 x) - f(w x) - f(x), where w is a 2^n root of unity.
        But for the commitment we use g, a 2^{nb} root of unity (b is the blowup factor).
        When we sample a value x to evaluate the trace polynomial on, it has to be a 2^{nb} root of unity,
        so with fiat-shamir we sample a random index in that range.
        When we provide evaluations, we provide them for x*(w^2), x*w and x.
    */

    let fri_layers_merkle_roots: Vec<FE> = lde_fri_commitment
        .iter()
        .map(|fri_commitment| fri_commitment.merkle_tree.root.clone())
        .collect();

    StarkQueryProof {
        trace_lde_poly_root: trace_root,
        trace_lde_poly_evaluations,
        trace_lde_poly_inclusion_proofs: merkle_paths,
        composition_poly_lde_evaluations: vec![composition_poly_lde_evaluation],
        fri_layers_merkle_roots,
        fri_decommitment,
    }
}

fn compute_composition_poly(
    trace_poly: Polynomial<FE>,
    primitive_root: &FE,
    random_coeffs: &[FE; 2],
) -> Polynomial<FE> {
    let w_squared_x = Polynomial::new(&[FE::zero(), primitive_root * primitive_root]);
    let w_x = Polynomial::new(&[FE::zero(), primitive_root.clone()]);

    // Hard-coded fibonacci transition constraints
    let transition_poly = polynomial::compose(&trace_poly, &w_squared_x)
        - polynomial::compose(&trace_poly, &w_x)
        - trace_poly.clone();
    let zerofier = compute_zerofier(primitive_root, ORDER_OF_ROOTS_OF_UNITY_TRACE as usize);

    let transition_quotient = transition_poly.div(zerofier);

    // Hard-coded fibonacci boundary constraints
    let a0_constraint = BoundaryConstraint::new_simple(0, FE::from(1));
    let a1_constraint = BoundaryConstraint::new_simple(1, FE::from(1));
    let boundary_constraints =
        BoundaryConstraints::from_constraints(vec![a0_constraint, a1_constraint]);

    let boundary_quotient =
        compute_boundary_quotient(&boundary_constraints, 0, primitive_root, &trace_poly);

    transition_quotient.mul(random_coeffs[0].clone())
        + boundary_quotient.mul(random_coeffs[1].clone())
}

fn compute_zerofier(primitive_root: &FE, root_order: usize) -> Polynomial<FE> {
    let roots_of_unity_vanishing_polynomial =
        Polynomial::new_monomial(FE::one(), root_order) - Polynomial::new(&[FE::one()]);
    let exceptions_to_vanishing_polynomial =
        Polynomial::new(&[-primitive_root.pow(root_order - 2), FE::one()])
            * Polynomial::new(&[-primitive_root.pow(root_order - 1), FE::one()]);

    roots_of_unity_vanishing_polynomial.div(exceptions_to_vanishing_polynomial)
}

fn compute_boundary_quotient(
    constraints: &BoundaryConstraints<FE>,
    col: usize,
    primitive_root: &FE,
    trace_poly: &Polynomial<FE>,
) -> Polynomial<FE> {
    let domain = constraints.generate_roots_of_unity(primitive_root);
    let values = constraints.values(col);
    let zerofier = constraints.compute_zerofier(primitive_root);

    let poly = Polynomial::interpolate(&domain, &values);

    (trace_poly.clone() - poly).div(zerofier)
}

pub fn verify(proof: &StarkQueryProof) -> bool {
    let transcript = &mut Transcript::new();

    let trace_poly_root = &proof.trace_lde_poly_root;
    let trace_evaluations = &proof.trace_lde_poly_evaluations;

    // TODO: These could be multiple evaluations depending on how many q_i are sampled with Fiat Shamir
    let composition_polynomial_evaluation_from_prover = &proof.composition_poly_lde_evaluations[0];

    // TODO: Fiat-Shamir
    let q_1: usize = 4;
    let alpha_bc = FE::from(2);
    let alpha_t = FE::from(3);

    let trace_primitive_root = generate_primitive_root(ORDER_OF_ROOTS_OF_UNITY_TRACE);
    let lde_primitive_root = generate_primitive_root(ORDER_OF_ROOTS_OF_UNITY_FOR_LDE);
    let zerofier = compute_zerofier(
        &trace_primitive_root,
        ORDER_OF_ROOTS_OF_UNITY_TRACE as usize,
    );

    let offset = FE::from(COSET_OFFSET);
    let evaluation_point = &lde_primitive_root.pow(q_1) * &offset;

    // TODO: This is done to get the boundary zerofier - It should not be made like this
    let a0_constraint = BoundaryConstraint::new_simple(0, FE::from(1));
    let a1_constraint = BoundaryConstraint::new_simple(1, FE::from(1));
    let boundary_constraints =
        BoundaryConstraints::from_constraints(vec![a0_constraint, a1_constraint]);
    let boundary_zerofier = boundary_constraints.compute_zerofier(&trace_primitive_root);

    let composition_polynomial_evaluation_from_trace = ((&trace_evaluations[2]
        - &trace_evaluations[1]
        - &trace_evaluations[0])
        / zerofier.evaluate(&evaluation_point))
        * alpha_t
        + ((&trace_evaluations[0] - FE::from(1)) / boundary_zerofier.evaluate(&evaluation_point))
            * alpha_bc;

    if *composition_polynomial_evaluation_from_prover
        != composition_polynomial_evaluation_from_trace
    {
        return false;
    }

    let q_1: usize = 4;

    let trace_evaluation_point_indexes = vec![
        q_1,
        q_1 + (ORDER_OF_ROOTS_OF_UNITY_FOR_LDE / ORDER_OF_ROOTS_OF_UNITY_TRACE) as usize,
        q_1 + (ORDER_OF_ROOTS_OF_UNITY_FOR_LDE / ORDER_OF_ROOTS_OF_UNITY_TRACE) as usize * 2,
    ];

    for (merkle_proof, (index, value)) in proof
        .trace_lde_poly_inclusion_proofs
        .iter()
        .zip(trace_evaluation_point_indexes.iter().zip(trace_evaluations))
    {
        if !merkle_proof.verify(trace_poly_root, *index, value) {
            return false;
        }
    }

    fri_verify(
        &proof.fri_layers_merkle_roots,
        &proof.fri_decommitment,
        transcript,
    )
}

/// Performs FRI verification for some decommitment
pub fn fri_verify(
    fri_layers_merkle_roots: &[FE],
    fri_decommitment: &FriDecommitment,
    _transcript: &mut Transcript,
) -> bool {
    // For each fri layer merkle proof check:
    // That each merkle path verifies

    // Sample beta with fiat shamir
    // Compute v = [P_i(z_i) + P_i(-z_i)] / 2 + beta * [P_i(z_i) - P_i(-z_i)] / (2 * z_i)
    // Where P_i is the folded polynomial of the i-th fiat shamir round
    // z_i is obtained from the first z (that was derived through fiat-shamir) through a known calculation
    // The calculation is, given the index, index % length_of_evaluation_domain

    // Check that v = P_{i+1}(z_i)

    let decommitment_index: u64 = 4;

    let mut lde_primitive_root = generate_primitive_root(ORDER_OF_ROOTS_OF_UNITY_FOR_LDE);
    let mut offset = FE::from(COSET_OFFSET);

    // For each (merkle_root, merkle_auth_path) / fold
    // With the auth path containining the element that the
    // path proves it's existance
    for (
        layer_number,
        (
            fri_layer_merkle_root,
            (
                (fri_layer_auth_path, fri_layer_auth_path_symmetric),
                (auth_path_evaluation, auth_path_evaluation_symmetric),
            ),
        ),
    ) in fri_layers_merkle_roots
        .iter()
        .zip(
            fri_decommitment
                .layer_merkle_paths
                .iter()
                .zip(fri_decommitment.layer_evaluations.iter()),
        )
        .enumerate()
        // Since we always derive the current layer from the previous layer
        // We start with the second one, skipping the first, so previous is layer is the first one
        .skip(1)
    {
        // This is the current layer's evaluation domain length. We need it to know what the decommitment index for the current
        // layer is, so we can check the merkle paths at the right index.
        let current_layer_domain_length = ORDER_OF_ROOTS_OF_UNITY_FOR_LDE as usize >> layer_number;

        let layer_evaluation_index: usize =
            decommitment_index as usize % current_layer_domain_length;
        if !fri_layer_auth_path.verify(
            fri_layer_merkle_root,
            layer_evaluation_index,
            auth_path_evaluation,
        ) {
            return false;
        }

        let layer_evaluation_index_symmetric: usize = (decommitment_index as usize
            + current_layer_domain_length)
            % current_layer_domain_length;

        if !fri_layer_auth_path_symmetric.verify(
            fri_layer_merkle_root,
            layer_evaluation_index_symmetric,
            auth_path_evaluation_symmetric,
        ) {
            return false;
        }

        // TODO: use Fiat Shamir
        let beta: u64 = 4;

        let (previous_auth_path_evaluation, previous_path_evaluation_symmetric) = fri_decommitment
            .layer_evaluations
            .get(layer_number - 1)
            // TODO: Check at the start of the FRI operation
            // if layer_merkle_paths has the right amount of elements
            .unwrap();

        // evaluation point = offset * w ^ i in the Stark literature
        let evaluation_point = &offset * lde_primitive_root.pow(decommitment_index);

        // v is the calculated element for the
        // co linearity check
        let two = &FE::new(U384::from("2"));
        let beta = FE::new(U384::from_u64(beta));
        let v = (previous_auth_path_evaluation + previous_path_evaluation_symmetric) / two
            + &beta * (previous_auth_path_evaluation - previous_path_evaluation_symmetric)
                / (two * evaluation_point);

        lde_primitive_root = lde_primitive_root.pow(2_usize);
        offset = offset.pow(2_usize);

        if v != *auth_path_evaluation {
            return false;
        }

        // On the last iteration, also check the provided last evaluation point.
        if layer_number == fri_layers_merkle_roots.len() - 1 {
            let last_evaluation_point = &offset * lde_primitive_root.pow(decommitment_index);

            let last_v = (auth_path_evaluation + auth_path_evaluation_symmetric) / two
                + &beta * (auth_path_evaluation - auth_path_evaluation_symmetric)
                    / (two * &last_evaluation_point);

            if last_v != fri_decommitment.last_layer_evaluation {
                return false;
            }
        }
    }

    true
}

#[cfg(test)]
mod tests {
    use super::*;
    use crate::{
        compute_zerofier,
        constraints::boundary::{BoundaryConstraint, BoundaryConstraints},
        generate_primitive_root, verify, FE,
    };

<<<<<<< HEAD
    use super::prove;
    use super::*;
=======
>>>>>>> 5d6dc06c
    use lambdaworks_math::unsigned_integer::element::U384;

    #[test]
    fn test_prove() {
        let trace = fibonacci_trace([FE::new(U384::from("1")), FE::new(U384::from("1"))]);
        let result = prove(&trace);
        assert!(verify(&result));
    }

    #[test]
<<<<<<< HEAD
    fn should_fail_verify_if_evaluations_are_not_in_merkle_tree() {

        let mut bad_proof = prove([FE::new(U384::from("1")), FE::new(U384::from("1"))]);

        bad_proof.composition_poly_lde_evaluations[0] = FE::new(U384::from("5"));
        bad_proof.trace_lde_poly_evaluations[0] = FE::new(U384::from("0"));
        bad_proof.trace_lde_poly_evaluations[1] = FE::new(U384::from("4"));
        bad_proof.trace_lde_poly_evaluations[2] = FE::new(U384::from("9"));
    
        assert!(!verify(&bad_proof));
    }

    #[test]
    fn should_fail_verify_if_point_returned_is_one_of_different_index() {
        let proof = bad_index_prover([FE::new(U384::from("1")), FE::new(U384::from("1"))]);
        assert!(!verify(&proof));
    }

    #[test]
    fn should_fail_if_trace_is_only_one_number_for_fibonacci() {
        let proof = bad_trace_prover([FE::new(U384::from("1")), FE::new(U384::from("1"))]);

        assert!(!verify(&proof));
    }

    pub fn bad_index_prover(pub_inputs: [FE; 2]) -> StarkQueryProof {
        let transcript = &mut Transcript::new();
    
        // * Generate Coset
        let trace_primitive_root = generate_primitive_root(ORDER_OF_ROOTS_OF_UNITY_TRACE);
        let trace_roots_of_unity = generate_roots_of_unity_coset(1, &trace_primitive_root);
    
        let lde_primitive_root = generate_primitive_root(ORDER_OF_ROOTS_OF_UNITY_FOR_LDE);
        let lde_roots_of_unity = generate_roots_of_unity_coset(1, &lde_primitive_root);
    
        let trace = fibonacci_trace(pub_inputs);

        let trace_poly = Polynomial::interpolate(&trace_roots_of_unity, &trace);
    
        // * Do Reed-Solomon on the trace and composition polynomials using some blowup factor
        let trace_poly_lde = trace_poly.evaluate_slice(lde_roots_of_unity.as_slice());
    
        // * Commit to both polynomials using a Merkle Tree
        let trace_poly_lde_merkle_tree = FriMerkleTree::build(trace_poly_lde.as_slice());

        // MALICIOUS MOVE: Use a bad trace
        let q_1: usize = 1;
    
        // START EVALUATION POINTS BLOCK
        // This depends on the AIR
        // It's related to the non FRI verification
    
        // These are evaluations over the trace polynomial
        let evaluation_points = vec![
            lde_primitive_root.pow(q_1),
            lde_primitive_root.pow(q_1) * &trace_primitive_root,
            lde_primitive_root.pow(q_1) * (&trace_primitive_root * &trace_primitive_root),
        ];


        let trace_lde_poly_evaluations = trace_poly.evaluate_slice(&evaluation_points);

        // Silly verifier trusts I'm using the same point as he is
        let merkle_paths = vec![
            trace_poly_lde_merkle_tree
                .get_proof_by_pos(q_1, trace_lde_poly_evaluations[0].clone())
                .unwrap(),
            trace_poly_lde_merkle_tree
                .get_proof_by_pos(
                    q_1 + (ORDER_OF_ROOTS_OF_UNITY_FOR_LDE / ORDER_OF_ROOTS_OF_UNITY_TRACE) as usize,
                    trace_lde_poly_evaluations[1].clone(),
                )
                .unwrap(),
            trace_poly_lde_merkle_tree
                .get_proof_by_pos(
                    q_1 + (ORDER_OF_ROOTS_OF_UNITY_FOR_LDE / ORDER_OF_ROOTS_OF_UNITY_TRACE) as usize
                        * 2,
                    trace_lde_poly_evaluations[2].clone(),
                )
                .unwrap(),
        ];
    
        // These are evaluations over the composition polynomial
        let mut composition_poly = get_composition_poly(trace_poly, &trace_primitive_root);
        let composition_poly_lde_evaluation = composition_poly.evaluate(&evaluation_points[0]);
    
        // This is needed to check  the element is in the root
        let trace_root = trace_poly_lde_merkle_tree.root;
    
        // END EVALUATION BLOCK
    
        // Enough lies, time to respect the randomness here

        let q_1 = 4;
        // * Do FRI on the composition polynomials
        let lde_fri_commitment =
            crate::fri::fri(&mut composition_poly, &lde_roots_of_unity, transcript);
    
        // * For every q_i, do FRI decommitment
        let fri_decommitment = fri_decommit_layers(&lde_fri_commitment, q_1);
    
        let fri_layers_merkle_roots: Vec<FE> = lde_fri_commitment
            .iter()
            .map(|fri_commitment| fri_commitment.merkle_tree.root.clone())
            .collect();
    
        StarkQueryProof {
            trace_lde_poly_root: trace_root,
            trace_lde_poly_evaluations,
            trace_lde_poly_inclusion_proofs: merkle_paths,
            composition_poly_lde_evaluations: vec![composition_poly_lde_evaluation],
            fri_layers_merkle_roots,
            fri_decommitment,
        }
    }

    pub fn bad_trace(initial_values: [FE; 2]) -> Vec<FE> {
        let mut ret: Vec<FE> = vec![];
    
        for i in 0..(ORDER_OF_ROOTS_OF_UNITY_TRACE as usize) {
            ret.push(FE::new(U384::from("DEADBEEF")));
        }
    
        ret
    }

    pub fn bad_trace_prover(pub_inputs: [FE; 2]) -> StarkQueryProof {
        let transcript = &mut Transcript::new();
    
        // * Generate Coset
        let trace_primitive_root = generate_primitive_root(ORDER_OF_ROOTS_OF_UNITY_TRACE);
        let trace_roots_of_unity = generate_roots_of_unity_coset(1, &trace_primitive_root);
    
        let lde_primitive_root = generate_primitive_root(ORDER_OF_ROOTS_OF_UNITY_FOR_LDE);
        let lde_roots_of_unity = generate_roots_of_unity_coset(1, &lde_primitive_root);
    
        // MALICIOUS MOVE: Use a bad trace
        let trace = bad_trace(pub_inputs);

        let trace_poly = Polynomial::interpolate(&trace_roots_of_unity, &trace);
    
        // * Do Reed-Solomon on the trace and composition polynomials using some blowup factor
        let trace_poly_lde = trace_poly.evaluate_slice(lde_roots_of_unity.as_slice());
    
        // * Commit to both polynomials using a Merkle Tree
        let trace_poly_lde_merkle_tree = FriMerkleTree::build(trace_poly_lde.as_slice());

        let q_1: usize = 7;
    
        // START EVALUATION POINTS BLOCK
        // This depends on the AIR
        // It's related to the non FRI verification
    
        // These are evaluations over the trace polynomial
        let evaluation_points = vec![
            lde_primitive_root.pow(q_1),
            lde_primitive_root.pow(q_1) * &trace_primitive_root,
            lde_primitive_root.pow(q_1) * (&trace_primitive_root * &trace_primitive_root),
        ];


        let trace_lde_poly_evaluations = trace_poly.evaluate_slice(&evaluation_points);

        let merkle_paths = vec![
            trace_poly_lde_merkle_tree
                .get_proof_by_pos(q_1, trace_lde_poly_evaluations[0].clone())
                .unwrap(),
            trace_poly_lde_merkle_tree
                .get_proof_by_pos(
                    q_1 + (ORDER_OF_ROOTS_OF_UNITY_FOR_LDE / ORDER_OF_ROOTS_OF_UNITY_TRACE) as usize,
                    trace_lde_poly_evaluations[1].clone(),
                )
                .unwrap(),
            trace_poly_lde_merkle_tree
                .get_proof_by_pos(
                    q_1 + (ORDER_OF_ROOTS_OF_UNITY_FOR_LDE / ORDER_OF_ROOTS_OF_UNITY_TRACE) as usize
                        * 2,
                    trace_lde_poly_evaluations[2].clone(),
                )
                .unwrap(),
        ];
    
        // These are evaluations over the composition polynomial
        let mut composition_poly = get_composition_poly(trace_poly, &trace_primitive_root);
        let composition_poly_lde_evaluation = composition_poly.evaluate(&evaluation_points[0]);
    
        // This is needed to check  the element is in the root
        let trace_root = trace_poly_lde_merkle_tree.root;
    
        // END EVALUATION BLOCK
    
        // Enough lies, time to respect the randomness here

        let q_1 = 4;
        // * Do FRI on the composition polynomials
        let lde_fri_commitment =
            crate::fri::fri(&mut composition_poly, &lde_roots_of_unity, transcript);
    
        // * For every q_i, do FRI decommitment
        let fri_decommitment = fri_decommit_layers(&lde_fri_commitment, q_1);
    
        let fri_layers_merkle_roots: Vec<FE> = lde_fri_commitment
            .iter()
            .map(|fri_commitment| fri_commitment.merkle_tree.root.clone())
            .collect();
    
        StarkQueryProof {
            trace_lde_poly_root: trace_root,
            trace_lde_poly_evaluations,
            trace_lde_poly_inclusion_proofs: merkle_paths,
            composition_poly_lde_evaluations: vec![composition_poly_lde_evaluation],
            fri_layers_merkle_roots,
            fri_decommitment,
        }
=======
    fn test_wrong_boundary_constraints_does_not_verify() {
        // The first public input is set to 2, this should not verify because our constraints are hard-coded
        // to assert this first element is 1.
        let trace = fibonacci_trace([FE::new(U384::from("2")), FE::new(U384::from("3"))]);
        let result = prove(&trace);
        assert!(!verify(&result));
    }

    #[test]
    fn zerofier_is_the_correct_one() {
        let primitive_root = generate_primitive_root(8);
        let zerofier = compute_zerofier(&primitive_root, 8);

        for i in 0_usize..6_usize {
            assert_eq!(zerofier.evaluate(&primitive_root.pow(i)), FE::zero());
        }

        assert_ne!(zerofier.evaluate(&primitive_root.pow(6_usize)), FE::zero());
        assert_ne!(zerofier.evaluate(&primitive_root.pow(7_usize)), FE::zero());
    }

    #[test]
    fn test_get_boundary_quotient() {
        // Build boundary constraints
        let a0 = BoundaryConstraint::new_simple(0, FE::new(U384::from("1")));
        let a1 = BoundaryConstraint::new_simple(1, FE::new(U384::from("1")));
        let result = BoundaryConstraint::new_simple(7, FE::new(U384::from("15")));

        let boundary_constraints = BoundaryConstraints::from_constraints(vec![a0, a1, result]);

        // Build trace polynomial
        let pub_inputs = [FE::new(U384::from("1")), FE::new(U384::from("1"))];
        let trace = test_utils::fibonacci_trace(pub_inputs, 8);
        let trace_primitive_root = generate_primitive_root(8);
        let trace_roots_of_unity = generate_roots_of_unity_coset(1, &trace_primitive_root);
        let trace_poly = Polynomial::interpolate(&trace_roots_of_unity, &trace);

        // Build boundary polynomial
        let domain = boundary_constraints.generate_roots_of_unity(&trace_primitive_root);
        let values = boundary_constraints.values(0);
        let boundary_poly = Polynomial::interpolate(&domain, &values);
        let zerofier = boundary_constraints.compute_zerofier(&trace_primitive_root);

        // Test get_boundary_quotient
        let boundary_quotient =
            compute_boundary_quotient(&boundary_constraints, 0, &trace_primitive_root, &trace_poly);

        assert_eq!(
            boundary_quotient,
            (trace_poly - boundary_poly).div(zerofier)
        );
    }
}

#[cfg(test)]
mod test_utils {
    use super::*;

    pub(crate) fn fibonacci_trace(initial_values: [FE; 2], iters: usize) -> Vec<FE> {
        let mut ret: Vec<FE> = vec![];

        ret.push(initial_values[0].clone());
        ret.push(initial_values[1].clone());

        for i in 2..iters {
            ret.push(ret[i - 1].clone() + ret[i - 2].clone());
        }

        ret
>>>>>>> 5d6dc06c
    }
}<|MERGE_RESOLUTION|>--- conflicted
+++ resolved
@@ -447,11 +447,7 @@
         generate_primitive_root, verify, FE,
     };
 
-<<<<<<< HEAD
     use super::prove;
-    use super::*;
-=======
->>>>>>> 5d6dc06c
     use lambdaworks_math::unsigned_integer::element::U384;
 
     #[test]
@@ -462,16 +458,14 @@
     }
 
     #[test]
-<<<<<<< HEAD
     fn should_fail_verify_if_evaluations_are_not_in_merkle_tree() {
-
-        let mut bad_proof = prove([FE::new(U384::from("1")), FE::new(U384::from("1"))]);
+        let mut bad_proof = prove(&[FE::new(U384::from("1")), FE::new(U384::from("1"))]);
 
         bad_proof.composition_poly_lde_evaluations[0] = FE::new(U384::from("5"));
         bad_proof.trace_lde_poly_evaluations[0] = FE::new(U384::from("0"));
         bad_proof.trace_lde_poly_evaluations[1] = FE::new(U384::from("4"));
         bad_proof.trace_lde_poly_evaluations[2] = FE::new(U384::from("9"));
-    
+
         assert!(!verify(&bad_proof));
     }
 
@@ -490,31 +484,31 @@
 
     pub fn bad_index_prover(pub_inputs: [FE; 2]) -> StarkQueryProof {
         let transcript = &mut Transcript::new();
-    
+
         // * Generate Coset
         let trace_primitive_root = generate_primitive_root(ORDER_OF_ROOTS_OF_UNITY_TRACE);
         let trace_roots_of_unity = generate_roots_of_unity_coset(1, &trace_primitive_root);
-    
+
         let lde_primitive_root = generate_primitive_root(ORDER_OF_ROOTS_OF_UNITY_FOR_LDE);
         let lde_roots_of_unity = generate_roots_of_unity_coset(1, &lde_primitive_root);
-    
+
         let trace = fibonacci_trace(pub_inputs);
 
         let trace_poly = Polynomial::interpolate(&trace_roots_of_unity, &trace);
-    
+
         // * Do Reed-Solomon on the trace and composition polynomials using some blowup factor
         let trace_poly_lde = trace_poly.evaluate_slice(lde_roots_of_unity.as_slice());
-    
+
         // * Commit to both polynomials using a Merkle Tree
         let trace_poly_lde_merkle_tree = FriMerkleTree::build(trace_poly_lde.as_slice());
 
         // MALICIOUS MOVE: Use a bad trace
         let q_1: usize = 1;
-    
+
         // START EVALUATION POINTS BLOCK
         // This depends on the AIR
         // It's related to the non FRI verification
-    
+
         // These are evaluations over the trace polynomial
         let evaluation_points = vec![
             lde_primitive_root.pow(q_1),
@@ -522,53 +516,53 @@
             lde_primitive_root.pow(q_1) * (&trace_primitive_root * &trace_primitive_root),
         ];
 
-
         let trace_lde_poly_evaluations = trace_poly.evaluate_slice(&evaluation_points);
 
-        // Silly verifier trusts I'm using the same point as he is
         let merkle_paths = vec![
-            trace_poly_lde_merkle_tree
-                .get_proof_by_pos(q_1, trace_lde_poly_evaluations[0].clone())
-                .unwrap(),
+            trace_poly_lde_merkle_tree.get_proof_by_pos(q_1).unwrap(),
             trace_poly_lde_merkle_tree
                 .get_proof_by_pos(
-                    q_1 + (ORDER_OF_ROOTS_OF_UNITY_FOR_LDE / ORDER_OF_ROOTS_OF_UNITY_TRACE) as usize,
-                    trace_lde_poly_evaluations[1].clone(),
+                    q_1 + (ORDER_OF_ROOTS_OF_UNITY_FOR_LDE / ORDER_OF_ROOTS_OF_UNITY_TRACE)
+                        as usize,
                 )
                 .unwrap(),
             trace_poly_lde_merkle_tree
                 .get_proof_by_pos(
-                    q_1 + (ORDER_OF_ROOTS_OF_UNITY_FOR_LDE / ORDER_OF_ROOTS_OF_UNITY_TRACE) as usize
+                    q_1 + (ORDER_OF_ROOTS_OF_UNITY_FOR_LDE / ORDER_OF_ROOTS_OF_UNITY_TRACE)
+                        as usize
                         * 2,
-                    trace_lde_poly_evaluations[2].clone(),
                 )
                 .unwrap(),
         ];
-    
+
+        let alpha_bc = FE::from(2);
+        let alpha_t = FE::from(3);
+
         // These are evaluations over the composition polynomial
-        let mut composition_poly = get_composition_poly(trace_poly, &trace_primitive_root);
+        let mut composition_poly =
+            compute_composition_poly(trace_poly, &trace_primitive_root, &[alpha_t, alpha_bc]);
         let composition_poly_lde_evaluation = composition_poly.evaluate(&evaluation_points[0]);
-    
+
         // This is needed to check  the element is in the root
         let trace_root = trace_poly_lde_merkle_tree.root;
-    
+
         // END EVALUATION BLOCK
-    
+
         // Enough lies, time to respect the randomness here
 
         let q_1 = 4;
         // * Do FRI on the composition polynomials
         let lde_fri_commitment =
             crate::fri::fri(&mut composition_poly, &lde_roots_of_unity, transcript);
-    
+
         // * For every q_i, do FRI decommitment
         let fri_decommitment = fri_decommit_layers(&lde_fri_commitment, q_1);
-    
+
         let fri_layers_merkle_roots: Vec<FE> = lde_fri_commitment
             .iter()
             .map(|fri_commitment| fri_commitment.merkle_tree.root.clone())
             .collect();
-    
+
         StarkQueryProof {
             trace_lde_poly_root: trace_root,
             trace_lde_poly_evaluations,
@@ -581,41 +575,44 @@
 
     pub fn bad_trace(initial_values: [FE; 2]) -> Vec<FE> {
         let mut ret: Vec<FE> = vec![];
-    
-        for i in 0..(ORDER_OF_ROOTS_OF_UNITY_TRACE as usize) {
-            ret.push(FE::new(U384::from("DEADBEEF")));
-        }
-    
+
+        ret.push(initial_values[0].clone());
+        ret.push(initial_values[1].clone());
+
+        for i in 2..(ORDER_OF_ROOTS_OF_UNITY_TRACE) {
+            ret.push(FE::new(U384::from_u64(i)));
+        }
+
         ret
     }
 
     pub fn bad_trace_prover(pub_inputs: [FE; 2]) -> StarkQueryProof {
         let transcript = &mut Transcript::new();
-    
+
         // * Generate Coset
         let trace_primitive_root = generate_primitive_root(ORDER_OF_ROOTS_OF_UNITY_TRACE);
         let trace_roots_of_unity = generate_roots_of_unity_coset(1, &trace_primitive_root);
-    
+
         let lde_primitive_root = generate_primitive_root(ORDER_OF_ROOTS_OF_UNITY_FOR_LDE);
         let lde_roots_of_unity = generate_roots_of_unity_coset(1, &lde_primitive_root);
-    
+
         // MALICIOUS MOVE: Use a bad trace
         let trace = bad_trace(pub_inputs);
 
         let trace_poly = Polynomial::interpolate(&trace_roots_of_unity, &trace);
-    
+
         // * Do Reed-Solomon on the trace and composition polynomials using some blowup factor
         let trace_poly_lde = trace_poly.evaluate_slice(lde_roots_of_unity.as_slice());
-    
+
         // * Commit to both polynomials using a Merkle Tree
         let trace_poly_lde_merkle_tree = FriMerkleTree::build(trace_poly_lde.as_slice());
 
         let q_1: usize = 7;
-    
+
         // START EVALUATION POINTS BLOCK
         // This depends on the AIR
         // It's related to the non FRI verification
-    
+
         // These are evaluations over the trace polynomial
         let evaluation_points = vec![
             lde_primitive_root.pow(q_1),
@@ -623,52 +620,53 @@
             lde_primitive_root.pow(q_1) * (&trace_primitive_root * &trace_primitive_root),
         ];
 
-
         let trace_lde_poly_evaluations = trace_poly.evaluate_slice(&evaluation_points);
 
         let merkle_paths = vec![
-            trace_poly_lde_merkle_tree
-                .get_proof_by_pos(q_1, trace_lde_poly_evaluations[0].clone())
-                .unwrap(),
+            trace_poly_lde_merkle_tree.get_proof_by_pos(q_1).unwrap(),
             trace_poly_lde_merkle_tree
                 .get_proof_by_pos(
-                    q_1 + (ORDER_OF_ROOTS_OF_UNITY_FOR_LDE / ORDER_OF_ROOTS_OF_UNITY_TRACE) as usize,
-                    trace_lde_poly_evaluations[1].clone(),
+                    q_1 + (ORDER_OF_ROOTS_OF_UNITY_FOR_LDE / ORDER_OF_ROOTS_OF_UNITY_TRACE)
+                        as usize,
                 )
                 .unwrap(),
             trace_poly_lde_merkle_tree
                 .get_proof_by_pos(
-                    q_1 + (ORDER_OF_ROOTS_OF_UNITY_FOR_LDE / ORDER_OF_ROOTS_OF_UNITY_TRACE) as usize
+                    q_1 + (ORDER_OF_ROOTS_OF_UNITY_FOR_LDE / ORDER_OF_ROOTS_OF_UNITY_TRACE)
+                        as usize
                         * 2,
-                    trace_lde_poly_evaluations[2].clone(),
                 )
                 .unwrap(),
         ];
-    
+
+        let alpha_bc = FE::from(2);
+        let alpha_t = FE::from(3);
+
         // These are evaluations over the composition polynomial
-        let mut composition_poly = get_composition_poly(trace_poly, &trace_primitive_root);
+        let mut composition_poly =
+            compute_composition_poly(trace_poly, &trace_primitive_root, &[alpha_t, alpha_bc]);
         let composition_poly_lde_evaluation = composition_poly.evaluate(&evaluation_points[0]);
-    
+
         // This is needed to check  the element is in the root
         let trace_root = trace_poly_lde_merkle_tree.root;
-    
+
         // END EVALUATION BLOCK
-    
+
         // Enough lies, time to respect the randomness here
 
         let q_1 = 4;
         // * Do FRI on the composition polynomials
         let lde_fri_commitment =
             crate::fri::fri(&mut composition_poly, &lde_roots_of_unity, transcript);
-    
+
         // * For every q_i, do FRI decommitment
         let fri_decommitment = fri_decommit_layers(&lde_fri_commitment, q_1);
-    
+
         let fri_layers_merkle_roots: Vec<FE> = lde_fri_commitment
             .iter()
             .map(|fri_commitment| fri_commitment.merkle_tree.root.clone())
             .collect();
-    
+
         StarkQueryProof {
             trace_lde_poly_root: trace_root,
             trace_lde_poly_evaluations,
@@ -677,7 +675,9 @@
             fri_layers_merkle_roots,
             fri_decommitment,
         }
-=======
+    }
+
+    #[test]
     fn test_wrong_boundary_constraints_does_not_verify() {
         // The first public input is set to 2, this should not verify because our constraints are hard-coded
         // to assert this first element is 1.
@@ -747,6 +747,5 @@
         }
 
         ret
->>>>>>> 5d6dc06c
     }
 }